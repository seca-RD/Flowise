--- conflicted
+++ resolved
@@ -7,34 +7,23 @@
 import { Box, Card, Button, Grid, IconButton, Stack, Typography } from '@mui/material'
 import { useTheme, styled } from '@mui/material/styles'
 import CardContent from '@mui/material/CardContent'
-<<<<<<< HEAD
 import {
     IconClick,
     IconLanguage,
-    IconEdit,
-    IconTrash,
+
     IconX,
     IconChevronLeft,
-    IconChevronRight,
-    IconChevronUp,
-    IconChevronDown
+    IconChevronRight
 } from '@tabler/icons'
-import TableCell from '@mui/material/TableCell'
-=======
-import { IconLanguage, IconX, IconChevronLeft, IconChevronRight } from '@tabler/icons'
->>>>>>> b180f253
 import chunks_emptySVG from '@/assets/images/chunks_empty.svg'
 
 // project imports
 import MainCard from '@/ui-component/cards/MainCard'
 import { BackdropLoader } from '@/ui-component/loading/BackdropLoader'
 import ConfirmDialog from '@/ui-component/dialog/ConfirmDialog'
-<<<<<<< HEAD
+import ExpandedChunkDialog from './ExpandedChunkDialog'
 import ExpandTextDialog from '@/ui-component/dialog/ExpandTextDialog'
 import ViewHeader from '@/layout/MainLayout/ViewHeader'
-=======
-import ExpandedChunkDialog from './ExpandedChunkDialog'
->>>>>>> b180f253
 
 // API
 import documentsApi from '@/api/documentstore'
@@ -223,10 +212,6 @@
             setCurrentPage(data.currentPage)
             setStart(data.currentPage * 50 - 49)
             setEnd(data.currentPage * 50 > data.count ? data.count : data.currentPage * 50)
-<<<<<<< HEAD
-            setSelectedChunkNumber(undefined)
-            setSelectedChunk(undefined)
-=======
             if (data.file?.files && data.file.files.length > 0) {
                 const fileNames = []
                 for (const attachedFile of data.file.files) {
@@ -234,7 +219,6 @@
                 }
                 setFileNames(fileNames)
             }
->>>>>>> b180f253
         }
 
         // eslint-disable-next-line react-hooks/exhaustive-deps
@@ -242,13 +226,8 @@
 
     return (
         <>
-<<<<<<< HEAD
-            <MainCard>
+            <MainCard style={{ position: 'relative' }}>
                 <Stack flexDirection='column' sx={{ gap: 3 }}>
-=======
-            <MainCard style={{ position: 'relative' }}>
-                <Stack flexDirection='column'>
->>>>>>> b180f253
                     <ViewHeader
                         isBackButton={true}
                         search={false}
@@ -324,52 +303,6 @@
                         </div>
                     </div>
                     <div>
-<<<<<<< HEAD
-                        <Grid container spacing='2'>
-                            <Grid item xs={12} md={8} lg={8} sm={12}>
-                                <div style={{ height: 'max-content', overflow: 'scroll', padding: '8px' }}>
-                                    <Grid container spacing={2}>
-                                        {!documentChunks.length && (
-                                            <div
-                                                style={{
-                                                    display: 'flex',
-                                                    flexDirection: 'column',
-                                                    alignItems: 'center',
-                                                    width: '100%'
-                                                }}
-                                            >
-                                                <Box sx={{ mt: 5, p: 2, height: 'auto' }}>
-                                                    <img
-                                                        style={{ objectFit: 'cover', height: '16vh', width: 'auto' }}
-                                                        src={chunks_emptySVG}
-                                                        alt='chunks_emptySVG'
-                                                    />
-                                                </Box>
-                                                <div>No Chunks</div>
-                                            </div>
-                                        )}
-                                        {[...documentChunks]?.map((row, index) => (
-                                            <Grid item lg={6} md={6} sm={6} xs={6} key={index}>
-                                                <CardWrapper
-                                                    content={false}
-                                                    onClick={() => chunkSelected(row.id)}
-                                                    sx={{ border: 1, borderColor: theme.palette.grey[900] + 25, borderRadius: 2 }}
-                                                >
-                                                    <Card>
-                                                        <CardContent sx={{ p: 2 }}>
-                                                            <Typography sx={{ wordWrap: 'break-word', mb: 1 }} variant='h5'>
-                                                                {`#${index + 1}. Characters: ${row.pageContent.length}`}
-                                                            </Typography>
-                                                            <Typography sx={{ wordWrap: 'break-word' }} variant='body2'>
-                                                                {row.pageContent}
-                                                            </Typography>
-                                                        </CardContent>
-                                                    </Card>
-                                                </CardWrapper>
-                                            </Grid>
-                                        ))}
-                                    </Grid>
-=======
                         <Grid container spacing={2}>
                             {!documentChunks.length && (
                                 <div
@@ -388,7 +321,6 @@
                                         />
                                     </Box>
                                     <div>No Chunks</div>
->>>>>>> b180f253
                                 </div>
                             )}
                             {documentChunks.length > 0 &&
