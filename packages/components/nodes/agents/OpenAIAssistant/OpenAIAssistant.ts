--- conflicted
+++ resolved
@@ -449,27 +449,14 @@
                             )
                             artifacts.push({ type: 'png', data: filePath })
 
-<<<<<<< HEAD
-                            if (artifacts.length) {
-                                if (!isStreamingStarted) {
-                                    isStreamingStarted = true
-                                    if (sseStreamer) {
-                                        sseStreamer.streamStartEvent(chatId, ' ')
-                                    }
-                                }
-                                if (sseStreamer) {
-                                    sseStreamer.streamArtifactsEvent(chatId, artifacts)
-                                }
-=======
                             if (!isStreamingStarted) {
                                 isStreamingStarted = true
                                 if (sseStreamer) {
-                                    sseStreamer.streamStartEvent(chatId, imgHTML)
+                                    sseStreamer.streamStartEvent(chatId, ' ')
                                 }
                             }
                             if (sseStreamer) {
-                                sseStreamer.streamTokenEvent(chatId, imgHTML)
->>>>>>> 26444ac3
+                                sseStreamer.streamArtifactsEvent(chatId, artifacts)
                             }
                         }
                     }
