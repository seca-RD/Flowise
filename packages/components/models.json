--- conflicted
+++ resolved
@@ -321,6 +321,11 @@
             "name": "chatAnthropic",
             "models": [
                 {
+                    "label": "claude-3-7-sonnet-latest",
+                    "name": "claude-3-7-sonnet-latest",
+                    "description": "Most recent snapshot version of Claude Sonnet 3.7 model - hybrid reasoning model"
+                },
+                {
                     "label": "claude-3-5-haiku-latest",
                     "name": "claude-3-5-haiku-latest",
                     "description": "Most recent snapshot version of Claude Haiku 3.5 - fastest model"
@@ -613,12 +618,6 @@
                     "name": "gpt-4o-2024-05-13"
                 },
                 {
-<<<<<<< HEAD
-                    "label": "o3-mini",
-                    "name": "o3-mini"
-                },
-                {
-=======
                     "label": "o3-mini (latest)",
                     "name": "o3-mini"
                 },
@@ -627,7 +626,6 @@
                     "name": "o3-mini-2025-01-31"
                 },
                 {
->>>>>>> fe2d1600
                     "label": "o1-preview (latest)",
                     "name": "o1-preview"
                 },
