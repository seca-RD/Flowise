--- conflicted
+++ resolved
@@ -340,17 +340,12 @@
             "name": "chatGoogleVertexAI",
             "models": [
                 {
-<<<<<<< HEAD
-                    "label": "gemini-1.5-pro",
-                    "name": "gemini-1.5-pro"
-=======
                     "label": "gemini-1.5-flash",
                     "name": "gemini-1.5-flash-preview-0514"
                 },
                 {
                     "label": "gemini-1.5-pro",
                     "name": "gemini-1.5-pro-preview-0409"
->>>>>>> 0de7fb85
                 },
                 {
                     "label": "gemini-1.0-pro",
