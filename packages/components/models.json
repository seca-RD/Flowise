--- conflicted
+++ resolved
@@ -4,55 +4,62 @@
             "name": "awsChatBedrock",
             "models": [
                 {
+                    "label": "anthropic.claude-sonnet-4-20250514-v1:0",
+                    "name": "anthropic.claude-sonnet-4-20250514-v1:0",
+                    "description": "Claude 4 Sonnet",
+                    "input_cost": 0.000003,
+                    "output_cost": 0.000015
+                },
+                {
+                    "label": "anthropic.claude-opus-4-20250514-v1:0",
+                    "name": "anthropic.claude-opus-4-20250514-v1:0",
+                    "description": "Claude 4 Opus",
+                    "input_cost": 0.000015,
+                    "output_cost": 0.000075
+                },
+                {
                     "label": "anthropic.claude-3-7-sonnet-20250219-v1:0",
                     "name": "anthropic.claude-3-7-sonnet-20250219-v1:0",
-<<<<<<< HEAD
-                    "description": "(20250219-v1:0) specific version of Claude Sonnet 3.7 - hybrid reasoning model"
-=======
-                    "description": "(20250219-v1:0) specific version of Claude Sonnet 3.7 - hybrid reasoning model",
+                    "description": "(20250219-v1:0) specific version of Claude Sonnet 3.7",
                     "input_cost": 3e-6,
                     "output_cost": 0.000015
->>>>>>> cf67afb0
                 },
                 {
                     "label": "anthropic.claude-3-5-haiku-20241022-v1:0",
                     "name": "anthropic.claude-3-5-haiku-20241022-v1:0",
-                    "description": "(20241022-v1:0) specific version of Claude Haiku 3.5 - fastest model",
+                    "description": "(20241022-v1:0) specific version of Claude Haiku 3.5",
                     "input_cost": 8e-7,
                     "output_cost": 4e-6
                 },
                 {
                     "label": "anthropic.claude-3.5-sonnet-20241022-v2:0",
                     "name": "anthropic.claude-3-5-sonnet-20241022-v2:0",
-                    "description": "(20241022-v2:0) specific version of Claude Sonnet 3.5 - most intelligent model",
+                    "description": "(20241022-v2:0) specific version of Claude Sonnet 3.5",
                     "input_cost": 3e-6,
                     "output_cost": 0.000015
                 },
                 {
                     "label": "anthropic.claude-3.5-sonnet-20240620-v1:0",
                     "name": "anthropic.claude-3.5-sonnet-20240620-v1:0",
-                    "description": "(20240620-v1:0) specific version of Claude Sonnet 3.5 - most intelligent model",
+                    "description": "(20240620-v1:0) specific version of Claude Sonnet 3.5",
                     "input_cost": 3e-6,
                     "output_cost": 0.000015
                 },
                 {
                     "label": "anthropic.claude-3-opus",
                     "name": "anthropic.claude-3-opus-20240229-v1:0",
-                    "description": "Powerful model for highly complex tasks, reasoning and analysis",
                     "input_cost": 0.000015,
                     "output_cost": 0.000075
                 },
                 {
                     "label": "anthropic.claude-3-sonnet",
                     "name": "anthropic.claude-3-sonnet-20240229-v1:0",
-                    "description": "Balance of intelligence and speed",
                     "input_cost": 0.000003,
                     "output_cost": 0.000015
                 },
                 {
                     "label": "anthropic.claude-3-haiku",
                     "name": "anthropic.claude-3-haiku-20240307-v1:0",
-                    "description": "Fastest and most compact model for near-instant responsiveness",
                     "input_cost": 2.5e-7,
                     "output_cost": 1.25e-6
                 },
@@ -416,37 +423,37 @@
             "name": "chatAnthropic",
             "models": [
                 {
+                    "label": "claude-sonnet-4-0",
+                    "name": "claude-sonnet-4-0",
+                    "description": "Claude 4 Sonnet",
+                    "input_cost": 0.000003,
+                    "output_cost": 0.000015
+                },
+                {
+                    "label": "claude-opus-4-0",
+                    "name": "claude-opus-4-0",
+                    "description": "Claude 4 Opus",
+                    "input_cost": 0.000015,
+                    "output_cost": 0.000075
+                },
+                {
                     "label": "claude-3-7-sonnet-latest",
                     "name": "claude-3-7-sonnet-latest",
-                    "description": "Most recent snapshot version of Claude Sonnet 3.7 model - hybrid reasoning model",
+                    "description": "Most recent snapshot version of Claude Sonnet 3.7",
                     "input_cost": 3e-6,
                     "output_cost": 0.000015
                 },
                 {
                     "label": "claude-3-5-haiku-latest",
                     "name": "claude-3-5-haiku-latest",
-                    "description": "Most recent snapshot version of Claude Haiku 3.5 - fastest model",
+                    "description": "Most recent snapshot version of Claude Haiku 3.5",
                     "input_cost": 8e-7,
                     "output_cost": 4e-6
                 },
                 {
                     "label": "claude-3.5-sonnet-latest",
                     "name": "claude-3-5-sonnet-latest",
-                    "description": "Most recent snapshot version of Claude Sonnet 3.5 model - most intelligent model",
-                    "input_cost": 3e-6,
-                    "output_cost": 0.000015
-                },
-                {
-                    "label": "claude-3.5-sonnet-20241022",
-                    "name": "claude-3-5-sonnet-20241022",
-                    "description": "(20241022) specific version of Claude Sonnet 3.5 - most intelligent model",
-                    "input_cost": 3e-6,
-                    "output_cost": 0.000015
-                },
-                {
-                    "label": "claude-3.5-sonnet-20240620",
-                    "name": "claude-3-5-sonnet-20240620",
-                    "description": "(20240620) specific version of Claude Sonnet 3.5 - most intelligent model",
+                    "description": "Most recent snapshot version of Claude Sonnet 3.5 model",
                     "input_cost": 3e-6,
                     "output_cost": 0.000015
                 },
@@ -470,18 +477,37 @@
                     "description": "Fastest and most compact model, designed for near-instant responsiveness",
                     "input_cost": 2.5e-7,
                     "output_cost": 1.25e-6
-                },
-                {
-                    "label": "claude-2.0 (legacy)",
-                    "name": "claude-2.0",
-                    "description": "Claude 2 latest major version, automatically get updates to the model as they are released",
-                    "input_cost": 0.000008,
-                    "output_cost": 0.000024
+                }
+            ]
+        },
+        {
+            "name": "chatAnthropic_LlamaIndex",
+            "models": [
+                {
+                    "label": "claude-3-haiku",
+                    "name": "claude-3-haiku",
+                    "description": "Fastest and most compact model, designed for near-instant responsiveness",
+                    "input_cost": 2.5e-7,
+                    "output_cost": 1.25e-6
+                },
+                {
+                    "label": "claude-3-opus",
+                    "name": "claude-3-opus",
+                    "description": "Most powerful model for highly complex tasks",
+                    "input_cost": 0.000015,
+                    "output_cost": 0.000075
+                },
+                {
+                    "label": "claude-3-sonnet",
+                    "name": "claude-3-sonnet",
+                    "description": "Ideal balance of intelligence and speed for enterprise workloads",
+                    "input_cost": 0.000003,
+                    "output_cost": 0.000015
                 },
                 {
                     "label": "claude-2.1 (legacy)",
                     "name": "claude-2.1",
-                    "description": "Claude 2 latest full version",
+                    "description": "Claude 2 latest major version, automatically get updates to the model as they are released",
                     "input_cost": 0.000008,
                     "output_cost": 0.000024
                 },
@@ -495,46 +521,6 @@
             ]
         },
         {
-            "name": "chatAnthropic_LlamaIndex",
-            "models": [
-                {
-                    "label": "claude-3-haiku",
-                    "name": "claude-3-haiku",
-                    "description": "Fastest and most compact model, designed for near-instant responsiveness",
-                    "input_cost": 2.5e-7,
-                    "output_cost": 1.25e-6
-                },
-                {
-                    "label": "claude-3-opus",
-                    "name": "claude-3-opus",
-                    "description": "Most powerful model for highly complex tasks",
-                    "input_cost": 0.000015,
-                    "output_cost": 0.000075
-                },
-                {
-                    "label": "claude-3-sonnet",
-                    "name": "claude-3-sonnet",
-                    "description": "Ideal balance of intelligence and speed for enterprise workloads",
-                    "input_cost": 0.000003,
-                    "output_cost": 0.000015
-                },
-                {
-                    "label": "claude-2.1 (legacy)",
-                    "name": "claude-2.1",
-                    "description": "Claude 2 latest major version, automatically get updates to the model as they are released",
-                    "input_cost": 0.000008,
-                    "output_cost": 0.000024
-                },
-                {
-                    "label": "claude-instant-1.2 (legacy)",
-                    "name": "claude-instant-1.2",
-                    "description": "Claude Instant latest major version, automatically get updates to the model as they are released",
-                    "input_cost": 0.000008,
-                    "output_cost": 0.000024
-                }
-            ]
-        },
-        {
             "name": "chatGoogleGenerativeAI",
             "models": [
                 {
@@ -550,15 +536,10 @@
                     "output_cost": 4e-7
                 },
                 {
-<<<<<<< HEAD
-                    "label": "gemini-2.0-flash-lite-001",
-                    "name": "gemini-2.0-flash-lite-001"
-=======
                     "label": "gemini-2.0-flash-lite",
                     "name": "gemini-2.0-flash-lite",
                     "input_cost": 7.5e-8,
                     "output_cost": 3e-7
->>>>>>> cf67afb0
                 },
                 {
                     "label": "gemini-1.5-flash",
@@ -631,28 +612,37 @@
                     "output_cost": 3.75e-7
                 },
                 {
+                    "label": "claude-sonnet-4@20250514",
+                    "name": "claude-sonnet-4@20250514",
+                    "description": "Claude 4 Sonnet",
+                    "input_cost": 0.000003,
+                    "output_cost": 0.000015
+                },
+                {
+                    "label": "claude-opus-4@20250514",
+                    "name": "claude-opus-4@20250514",
+                    "description": "Claude 4 Opus",
+                    "input_cost": 0.000015,
+                    "output_cost": 0.000075
+                },
+                {
                     "label": "claude-3-7-sonnet@20250219",
                     "name": "claude-3-7-sonnet@20250219",
-                    "description": "(20250219-v1:0) specific version of Claude Sonnet 3.7 - hybrid reasoning model",
+                    "description": "(20250219-v1:0) specific version of Claude Sonnet 3.7",
                     "input_cost": 3e-6,
                     "output_cost": 0.000015
                 },
                 {
-                    "label": "claude-3-7-sonnet@20250219",
-                    "name": "claude-3-7-sonnet@20250219",
-                    "description": "(20250219-v1:0) specific version of Claude Sonnet 3.7 - hybrid reasoning model"
-                },
-                {
                     "label": "claude-3-5-haiku@20241022",
                     "name": "claude-3-5-haiku@20241022",
-                    "description": "(20241022-v1:0) specific version of Claude Haiku 3.5 - fastest model",
+                    "description": "(20241022-v1:0) specific version of Claude Haiku 3.5",
                     "input_cost": 8e-7,
                     "output_cost": 4e-6
                 },
                 {
                     "label": "claude-3-5-sonnet-v2@20241022",
                     "name": "claude-3-5-sonnet-v2@20241022",
-                    "description": "(20241022-v2:0) specific version of Claude Sonnet 3.5 - most intelligent model",
+                    "description": "(20241022-v2:0) specific version of Claude Sonnet 3.5",
                     "input_cost": 3e-6,
                     "output_cost": 0.000015
                 },
