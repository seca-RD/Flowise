--- conflicted
+++ resolved
@@ -7,7 +7,4 @@
 export * from './Interface'
 export * from './utils'
 export * from './speechToText'
-<<<<<<< HEAD
-=======
-export * from './storageUtils'
->>>>>>> 723837b3
+export * from './storageUtils'