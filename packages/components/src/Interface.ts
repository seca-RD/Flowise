--- conflicted
+++ resolved
@@ -396,7 +396,10 @@
     revertToOriginalModel(): void
     setMultiModalOption(multiModalOption: IMultiModalOption): void
 }
-<<<<<<< HEAD
+export interface IStateWithMessages extends ICommonObject {
+    messages: BaseMessage[]
+    [key: string]: any
+}
 
 export interface IServerSideEventStreamer {
     streamEvent(chatId: string, data: string): void
@@ -414,9 +417,4 @@
 
     streamAbortEvent(chatId: string): void
     streamEndEvent(chatId: string): void
-=======
-export interface IStateWithMessages extends ICommonObject {
-    messages: BaseMessage[]
-    [key: string]: any
->>>>>>> b2888524
 }