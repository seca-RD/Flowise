--- conflicted
+++ resolved
@@ -148,7 +148,6 @@
     toolOutput: string | object
 }
 
-<<<<<<< HEAD
 export interface ILangGraphNode {
     node: any
     name: string
@@ -174,7 +173,8 @@
     messages: string[]
     next: string
     instructions: string
-=======
+}
+
 export interface IFileUpload {
     data?: string
     type: string
@@ -200,7 +200,6 @@
               url: string
               detail?: ImageDetail
           }
->>>>>>> ac02cde2
 }
 
 /**
