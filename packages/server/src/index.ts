--- conflicted
+++ resolved
@@ -20,11 +20,8 @@
 import { Telemetry } from './utils/telemetry'
 import flowiseApiV1Router from './routes'
 import errorHandlerMiddleware from './middlewares/errors'
-<<<<<<< HEAD
 import { SSEStreamer } from './utils/SSEStreamer'
-=======
 import { validateAPIKey } from './utils/validateKey'
->>>>>>> 759e07df
 
 declare global {
     namespace Express {
