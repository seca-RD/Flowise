--- conflicted
+++ resolved
@@ -46,9 +46,6 @@
     AddLeadToChatMessage1711538023578,
     AddAgentReasoningToChatMessage1714679514451,
     AddTypeToChatFlow1766759476232,
-<<<<<<< HEAD
-    AddEncryption1721308320215
-=======
+    AddEncryption1721308320215,
     AddActionToChatMessage1721078251523
->>>>>>> f24b5e8d
 ]