import { Init1693891895163 } from './1693891895163-Init'
import { ModifyChatFlow1693995626941 } from './1693995626941-ModifyChatFlow'
import { ModifyChatMessage1693996694528 } from './1693996694528-ModifyChatMessage'
import { ModifyCredential1693997070000 } from './1693997070000-ModifyCredential'
import { ModifyTool1693997339912 } from './1693997339912-ModifyTool'
import { AddApiConfig1694099183389 } from './1694099183389-AddApiConfig'
import { AddAnalytic1694432361423 } from './1694432361423-AddAnalytic'
import { AddChatHistory1694658756136 } from './1694658756136-AddChatHistory'
import { AddAssistantEntity1699325775451 } from './1699325775451-AddAssistantEntity'
import { AddUsedToolsToChatMessage1699481607341 } from './1699481607341-AddUsedToolsToChatMessage'
import { AddCategoryToChatFlow1699900910291 } from './1699900910291-AddCategoryToChatFlow'
import { AddFileAnnotationsToChatMessage1700271021237 } from './1700271021237-AddFileAnnotationsToChatMessage'
import { AddFileUploadsToChatMessage1701788586491 } from './1701788586491-AddFileUploadsToChatMessage'
import { AddVariableEntity1699325775451 } from './1702200925471-AddVariableEntity'
import { AddSpeechToText1706364937060 } from './1706364937060-AddSpeechToText'
import { AddFeedback1707213601923 } from './1707213601923-AddFeedback'
import { AddUpsertHistoryEntity1709814301358 } from './1709814301358-AddUpsertHistoryEntity'
import { FieldTypes1710497452584 } from './1710497452584-FieldTypes'
import { AddLead1710832137905 } from './1710832137905-AddLead'
import { AddLeadToChatMessage1711538016098 } from './1711538016098-AddLeadToChatMessage'
import { AddDocumentStore1711637331047 } from './1711637331047-AddDocumentStore'
import { AddAgentReasoningToChatMessage1714679514451 } from './1714679514451-AddAgentReasoningToChatMessage'
import { AddEncryption1721308320215 } from './1721309779046-AddEncryption'
import { AddTypeToChatFlow1766759476232 } from './1766759476232-AddTypeToChatFlow'
import { AddApiKey1720230151480 } from './1720230151480-AddApiKey'
import { AddActionToChatMessage1721078251523 } from './1721078251523-AddActionToChatMessage'

export const postgresMigrations = [
    Init1693891895163,
    ModifyChatFlow1693995626941,
    ModifyChatMessage1693996694528,
    ModifyCredential1693997070000,
    ModifyTool1693997339912,
    AddApiConfig1694099183389,
    AddAnalytic1694432361423,
    AddChatHistory1694658756136,
    AddAssistantEntity1699325775451,
    AddUsedToolsToChatMessage1699481607341,
    AddCategoryToChatFlow1699900910291,
    AddFileAnnotationsToChatMessage1700271021237,
    AddVariableEntity1699325775451,
    AddFileUploadsToChatMessage1701788586491,
    AddSpeechToText1706364937060,
    AddUpsertHistoryEntity1709814301358,
    AddFeedback1707213601923,
    FieldTypes1710497452584,
    AddDocumentStore1711637331047,
    AddLead1710832137905,
    AddLeadToChatMessage1711538016098,
    AddAgentReasoningToChatMessage1714679514451,
    AddTypeToChatFlow1766759476232,
<<<<<<< HEAD
    AddEncryption1721308320215,
=======
    AddApiKey1720230151480,
>>>>>>> 5d906e7b
    AddActionToChatMessage1721078251523
]<|MERGE_RESOLUTION|>--- conflicted
+++ resolved
@@ -49,10 +49,7 @@
     AddLeadToChatMessage1711538016098,
     AddAgentReasoningToChatMessage1714679514451,
     AddTypeToChatFlow1766759476232,
-<<<<<<< HEAD
     AddEncryption1721308320215,
-=======
     AddApiKey1720230151480,
->>>>>>> 5d906e7b
     AddActionToChatMessage1721078251523
 ]