/**
 * Strictly no getRepository, appServer here, must be passed as parameter
 */

import path from 'path'
import fs from 'fs'
import logger from './logger'
import {
    IChatFlow,
    IComponentCredentials,
    IComponentNodes,
    ICredentialDataDecrypted,
    ICredentialReqBody,
    IDepthQueue,
    IExploredNode,
    INodeData,
    INodeDependencies,
    INodeDirectedGraph,
    INodeOverrides,
    INodeQueue,
    IOverrideConfig,
    IReactFlowEdge,
    IReactFlowNode,
    IVariable,
    IVariableDict,
    IVariableOverride,
    IncomingInput
} from '../Interface'
import { cloneDeep, get, isEqual } from 'lodash'
import {
    convertChatHistoryToText,
    getInputVariables,
    handleEscapeCharacters,
    getEncryptionKeyPath,
    ICommonObject,
    IDatabaseEntity,
    IMessage,
    FlowiseMemory,
    IFileUpload,
<<<<<<< HEAD
    mapExtToInputField
=======
    getS3Config
>>>>>>> 5cc0e986
} from 'flowise-components'
import { randomBytes } from 'crypto'
import { AES, enc } from 'crypto-js'
import multer from 'multer'
import multerS3 from 'multer-s3'
import { ChatFlow } from '../database/entities/ChatFlow'
import { ChatMessage } from '../database/entities/ChatMessage'
import { Credential } from '../database/entities/Credential'
import { Tool } from '../database/entities/Tool'
import { Assistant } from '../database/entities/Assistant'
import { Lead } from '../database/entities/Lead'
import { DataSource } from 'typeorm'
import { CachePool } from '../CachePool'
import { Variable } from '../database/entities/Variable'
import { DocumentStore } from '../database/entities/DocumentStore'
import { DocumentStoreFileChunk } from '../database/entities/DocumentStoreFileChunk'
import { InternalFlowiseError } from '../errors/internalFlowiseError'
import { StatusCodes } from 'http-status-codes'
import {
    CreateSecretCommand,
    GetSecretValueCommand,
    PutSecretValueCommand,
    SecretsManagerClient,
    SecretsManagerClientConfig
} from '@aws-sdk/client-secrets-manager'

const QUESTION_VAR_PREFIX = 'question'
const FILE_ATTACHMENT_PREFIX = 'file_attachment'
const CHAT_HISTORY_VAR_PREFIX = 'chat_history'
const REDACTED_CREDENTIAL_VALUE = '_FLOWISE_BLANK_07167752-1a71-43b1-bf8f-4f32252165db'

let secretsManagerClient: SecretsManagerClient | null = null
const USE_AWS_SECRETS_MANAGER = process.env.SECRETKEY_STORAGE_TYPE === 'aws'
if (USE_AWS_SECRETS_MANAGER) {
    const region = process.env.SECRETKEY_AWS_REGION || 'us-east-1' // Default region if not provided
    const accessKeyId = process.env.SECRETKEY_AWS_ACCESS_KEY
    const secretAccessKey = process.env.SECRETKEY_AWS_SECRET_KEY

    let credentials: SecretsManagerClientConfig['credentials'] | undefined
    if (accessKeyId && secretAccessKey) {
        credentials = {
            accessKeyId,
            secretAccessKey
        }
    }
    secretsManagerClient = new SecretsManagerClient({ credentials, region })
}

export const databaseEntities: IDatabaseEntity = {
    ChatFlow: ChatFlow,
    ChatMessage: ChatMessage,
    Tool: Tool,
    Credential: Credential,
    Lead: Lead,
    Assistant: Assistant,
    Variable: Variable,
    DocumentStore: DocumentStore,
    DocumentStoreFileChunk: DocumentStoreFileChunk
}

/**
 * Returns the home folder path of the user if
 * none can be found it falls back to the current
 * working directory
 *
 */
export const getUserHome = (): string => {
    let variableName = 'HOME'
    if (process.platform === 'win32') {
        variableName = 'USERPROFILE'
    }

    if (process.env[variableName] === undefined) {
        // If for some reason the variable does not exist
        // fall back to current folder
        return process.cwd()
    }
    return process.env[variableName] as string
}

/**
 * Returns the path of node modules package
 * @param {string} packageName
 * @returns {string}
 */
export const getNodeModulesPackagePath = (packageName: string): string => {
    const checkPaths = [
        path.join(__dirname, '..', 'node_modules', packageName),
        path.join(__dirname, '..', '..', 'node_modules', packageName),
        path.join(__dirname, '..', '..', '..', 'node_modules', packageName),
        path.join(__dirname, '..', '..', '..', '..', 'node_modules', packageName),
        path.join(__dirname, '..', '..', '..', '..', '..', 'node_modules', packageName)
    ]
    for (const checkPath of checkPaths) {
        if (fs.existsSync(checkPath)) {
            return checkPath
        }
    }
    return ''
}

/**
 * Construct graph and node dependencies score
 * @param {IReactFlowNode[]} reactFlowNodes
 * @param {IReactFlowEdge[]} reactFlowEdges
 * @param {{ isNonDirected?: boolean, isReversed?: boolean }} options
 */
export const constructGraphs = (
    reactFlowNodes: IReactFlowNode[],
    reactFlowEdges: IReactFlowEdge[],
    options?: { isNonDirected?: boolean; isReversed?: boolean }
) => {
    const nodeDependencies = {} as INodeDependencies
    const graph = {} as INodeDirectedGraph

    for (let i = 0; i < reactFlowNodes.length; i += 1) {
        const nodeId = reactFlowNodes[i].id
        nodeDependencies[nodeId] = 0
        graph[nodeId] = []
    }

    if (options && options.isReversed) {
        for (let i = 0; i < reactFlowEdges.length; i += 1) {
            const source = reactFlowEdges[i].source
            const target = reactFlowEdges[i].target

            if (Object.prototype.hasOwnProperty.call(graph, target)) {
                graph[target].push(source)
            } else {
                graph[target] = [source]
            }

            nodeDependencies[target] += 1
        }

        return { graph, nodeDependencies }
    }

    for (let i = 0; i < reactFlowEdges.length; i += 1) {
        const source = reactFlowEdges[i].source
        const target = reactFlowEdges[i].target

        if (Object.prototype.hasOwnProperty.call(graph, source)) {
            graph[source].push(target)
        } else {
            graph[source] = [target]
        }

        if (options && options.isNonDirected) {
            if (Object.prototype.hasOwnProperty.call(graph, target)) {
                graph[target].push(source)
            } else {
                graph[target] = [source]
            }
        }
        nodeDependencies[target] += 1
    }

    return { graph, nodeDependencies }
}

/**
 * Get starting nodes and check if flow is valid
 * @param {INodeDependencies} graph
 * @param {string} endNodeId
 */
export const getStartingNodes = (graph: INodeDirectedGraph, endNodeId: string) => {
    const depthQueue: IDepthQueue = {
        [endNodeId]: 0
    }

    // Assuming that this is a directed acyclic graph, there will be no infinite loop problem.
    const walkGraph = (nodeId: string) => {
        const depth = depthQueue[nodeId]
        graph[nodeId].flatMap((id) => {
            depthQueue[id] = Math.max(depthQueue[id] ?? 0, depth + 1)
            walkGraph(id)
        })
    }

    walkGraph(endNodeId)

    const maxDepth = Math.max(...Object.values(depthQueue))
    const depthQueueReversed: IDepthQueue = {}
    for (const nodeId in depthQueue) {
        if (Object.prototype.hasOwnProperty.call(depthQueue, nodeId)) {
            depthQueueReversed[nodeId] = Math.abs(depthQueue[nodeId] - maxDepth)
        }
    }

    const startingNodeIds = Object.entries(depthQueueReversed)
        .filter(([_, depth]) => depth === 0)
        .map(([id, _]) => id)

    return { startingNodeIds, depthQueue: depthQueueReversed }
}

/**
 * Get all connected nodes from startnode
 * @param {INodeDependencies} graph
 * @param {string} startNodeId
 */
export const getAllConnectedNodes = (graph: INodeDirectedGraph, startNodeId: string) => {
    const visited = new Set<string>()
    const queue: Array<[string]> = [[startNodeId]]

    while (queue.length > 0) {
        const [currentNode] = queue.shift()!

        if (visited.has(currentNode)) {
            continue
        }

        visited.add(currentNode)

        for (const neighbor of graph[currentNode]) {
            if (!visited.has(neighbor)) {
                queue.push([neighbor])
            }
        }
    }

    return [...visited]
}

/**
 * Get ending node and check if flow is valid
 * @param {INodeDependencies} nodeDependencies
 * @param {INodeDirectedGraph} graph
 * @param {IReactFlowNode[]} allNodes
 */
export const getEndingNodes = (
    nodeDependencies: INodeDependencies,
    graph: INodeDirectedGraph,
    allNodes: IReactFlowNode[]
): IReactFlowNode[] => {
    const endingNodeIds: string[] = []
    Object.keys(graph).forEach((nodeId) => {
        if (Object.keys(nodeDependencies).length === 1) {
            endingNodeIds.push(nodeId)
        } else if (!graph[nodeId].length && nodeDependencies[nodeId] > 0) {
            endingNodeIds.push(nodeId)
        }
    })

    let endingNodes = allNodes.filter((nd) => endingNodeIds.includes(nd.id))

    // If there are multiple endingnodes, the failed ones will be automatically ignored.
    // And only ensure that at least one can pass the verification.
    const verifiedEndingNodes: typeof endingNodes = []
    let error: InternalFlowiseError | null = null
    for (const endingNode of endingNodes) {
        const endingNodeData = endingNode.data
        if (!endingNodeData) {
            error = new InternalFlowiseError(StatusCodes.INTERNAL_SERVER_ERROR, `Ending node ${endingNode.id} data not found`)

            continue
        }

        const isEndingNode = endingNodeData?.outputs?.output === 'EndingNode'

        if (!isEndingNode) {
            if (
                endingNodeData &&
                endingNodeData.category !== 'Chains' &&
                endingNodeData.category !== 'Agents' &&
                endingNodeData.category !== 'Engine' &&
                endingNodeData.category !== 'Multi Agents' &&
                endingNodeData.category !== 'Sequential Agents'
            ) {
                error = new InternalFlowiseError(StatusCodes.INTERNAL_SERVER_ERROR, `Ending node must be either a Chain or Agent or Engine`)
                continue
            }
        }
        verifiedEndingNodes.push(endingNode)
    }

    if (verifiedEndingNodes.length > 0) {
        return verifiedEndingNodes
    }

    if (endingNodes.length === 0 || error === null) {
        error = new InternalFlowiseError(StatusCodes.INTERNAL_SERVER_ERROR, `Ending nodes not found`)
    }

    throw error
}

/**
 * Get file name from base64 string
 * @param {string} fileBase64
 */
export const getFileName = (fileBase64: string): string => {
    let fileNames = []
    if (fileBase64.startsWith('FILE-STORAGE::')) {
        const names = fileBase64.substring(14)
        if (names.includes('[') && names.includes(']')) {
            const files = JSON.parse(names)
            return files.join(', ')
        } else {
            return fileBase64.substring(14)
        }
    }
    if (fileBase64.startsWith('[') && fileBase64.endsWith(']')) {
        const files = JSON.parse(fileBase64)
        for (const file of files) {
            const splitDataURI = file.split(',')
            const filename = splitDataURI[splitDataURI.length - 1].split(':')[1]
            fileNames.push(filename)
        }
        return fileNames.join(', ')
    } else {
        const splitDataURI = fileBase64.split(',')
        const filename = splitDataURI[splitDataURI.length - 1].split(':')[1]
        return filename
    }
}

/**
 * Save upsert flowData
 * @param {INodeData} nodeData
 * @param {Record<string, any>} upsertHistory
 */
export const saveUpsertFlowData = (nodeData: INodeData, upsertHistory: Record<string, any>): ICommonObject[] => {
    const existingUpsertFlowData = upsertHistory['flowData'] ?? []
    const paramValues: ICommonObject[] = []

    for (const input in nodeData.inputs) {
        const inputParam = nodeData.inputParams.find((inp) => inp.name === input)
        if (!inputParam) continue

        let paramValue: ICommonObject = {}

        if (!nodeData.inputs[input]) {
            continue
        }
        if (
            typeof nodeData.inputs[input] === 'string' &&
            nodeData.inputs[input].startsWith('{{') &&
            nodeData.inputs[input].endsWith('}}')
        ) {
            continue
        }
        // Get file name instead of the base64 string
        if (nodeData.category === 'Document Loaders' && nodeData.inputParams.find((inp) => inp.name === input)?.type === 'file') {
            paramValue = {
                label: inputParam?.label,
                name: inputParam?.name,
                type: inputParam?.type,
                value: getFileName(nodeData.inputs[input])
            }
            paramValues.push(paramValue)
            continue
        }

        paramValue = {
            label: inputParam?.label,
            name: inputParam?.name,
            type: inputParam?.type,
            value: nodeData.inputs[input]
        }
        paramValues.push(paramValue)
    }

    const newFlowData = {
        label: nodeData.label,
        name: nodeData.name,
        category: nodeData.category,
        id: nodeData.id,
        paramValues
    }
    existingUpsertFlowData.push(newFlowData)
    return existingUpsertFlowData
}

/**
 * Check if doc loader should be bypassed, ONLY if doc loader is connected to a vector store
 * Reason being we dont want to load the doc loader again whenever we are building the flow, because it was already done during upserting
 * EXCEPT if the vector store is a memory vector store
 * TODO: Remove this logic when we remove doc loader nodes from the canvas
 * @param {IReactFlowNode} reactFlowNode
 * @param {IReactFlowNode[]} reactFlowNodes
 * @param {IReactFlowEdge[]} reactFlowEdges
 * @returns {boolean}
 */
const checkIfDocLoaderShouldBeIgnored = (
    reactFlowNode: IReactFlowNode,
    reactFlowNodes: IReactFlowNode[],
    reactFlowEdges: IReactFlowEdge[]
): boolean => {
    let outputId = ''

    if (reactFlowNode.data.outputAnchors.length) {
        if (Object.keys(reactFlowNode.data.outputs || {}).length) {
            const output = reactFlowNode.data.outputs?.output
            const node = reactFlowNode.data.outputAnchors[0].options?.find((anchor) => anchor.name === output)
            if (node) outputId = (node as ICommonObject).id
        } else {
            outputId = (reactFlowNode.data.outputAnchors[0] as ICommonObject).id
        }
    }

    const targetNodeId = reactFlowEdges.find((edge) => edge.sourceHandle === outputId)?.target

    if (targetNodeId) {
        const targetNodeCategory = reactFlowNodes.find((nd) => nd.id === targetNodeId)?.data.category || ''
        const targetNodeName = reactFlowNodes.find((nd) => nd.id === targetNodeId)?.data.name || ''
        if (targetNodeCategory === 'Vector Stores' && targetNodeName !== 'memoryVectorStore') {
            return true
        }
    }

    return false
}

type BuildFlowParams = {
    startingNodeIds: string[]
    reactFlowNodes: IReactFlowNode[]
    reactFlowEdges: IReactFlowEdge[]
    graph: INodeDirectedGraph
    depthQueue: IDepthQueue
    componentNodes: IComponentNodes
    question: string
    chatHistory: IMessage[]
    chatId: string
    sessionId: string
    chatflowid: string
    apiMessageId: string
    appDataSource: DataSource
    overrideConfig?: ICommonObject
    apiOverrideStatus?: boolean
    nodeOverrides?: INodeOverrides
    availableVariables?: IVariable[]
    variableOverrides?: IVariableOverride[]
    cachePool?: CachePool
    isUpsert?: boolean
    stopNodeId?: string
    uploads?: IFileUpload[]
    baseURL?: string
    uploadedFilesContent?: string
}

/**
 * Build flow from start to end
 * @param {BuildFlowParams} params
 */
export const buildFlow = async ({
    startingNodeIds,
    reactFlowNodes,
    reactFlowEdges,
    graph,
    depthQueue,
    componentNodes,
    question,
    uploadedFilesContent,
    chatHistory,
    apiMessageId,
    chatId,
    sessionId,
    chatflowid,
    appDataSource,
    overrideConfig,
    apiOverrideStatus = false,
    nodeOverrides = {},
    availableVariables = [],
    variableOverrides = [],
    cachePool,
    isUpsert,
    stopNodeId,
    uploads,
    baseURL
}: BuildFlowParams) => {
    const flowNodes = cloneDeep(reactFlowNodes)

    let upsertHistory: Record<string, any> = {}

    // Create a Queue and add our initial node in it
    const nodeQueue = [] as INodeQueue[]
    const exploredNode = {} as IExploredNode
    const dynamicVariables = {} as Record<string, unknown>
    let ignoreNodeIds: string[] = []

    // In the case of infinite loop, only max 3 loops will be executed
    const maxLoop = 3

    for (let i = 0; i < startingNodeIds.length; i += 1) {
        nodeQueue.push({ nodeId: startingNodeIds[i], depth: 0 })
        exploredNode[startingNodeIds[i]] = { remainingLoop: maxLoop, lastSeenDepth: 0 }
    }

    const initializedNodes: Set<string> = new Set()
    const reversedGraph = constructGraphs(reactFlowNodes, reactFlowEdges, { isReversed: true }).graph

    const flowData: ICommonObject = {
        chatflowid,
        chatId,
        sessionId,
        chatHistory,
        ...overrideConfig
    }
    while (nodeQueue.length) {
        const { nodeId, depth } = nodeQueue.shift() as INodeQueue

        const reactFlowNode = flowNodes.find((nd) => nd.id === nodeId)
        const nodeIndex = flowNodes.findIndex((nd) => nd.id === nodeId)
        if (!reactFlowNode || reactFlowNode === undefined || nodeIndex < 0) continue

        try {
            const nodeInstanceFilePath = componentNodes[reactFlowNode.data.name].filePath as string
            const nodeModule = await import(nodeInstanceFilePath)
            const newNodeInstance = new nodeModule.nodeClass()

            let flowNodeData = cloneDeep(reactFlowNode.data)

            // Only override the config if its status is true
            if (overrideConfig && apiOverrideStatus) {
                flowNodeData = replaceInputsWithConfig(flowNodeData, overrideConfig, nodeOverrides, variableOverrides)
            }

            if (isUpsert) upsertHistory['flowData'] = saveUpsertFlowData(flowNodeData, upsertHistory)

            const reactFlowNodeData: INodeData = await resolveVariables(
                flowNodeData,
                flowNodes,
                question,
                chatHistory,
                flowData,
                uploadedFilesContent,
                availableVariables,
                variableOverrides
            )

            if (isUpsert && stopNodeId && nodeId === stopNodeId) {
                logger.debug(`[server]: Upserting ${reactFlowNode.data.label} (${reactFlowNode.data.id})`)
                const indexResult = await newNodeInstance.vectorStoreMethods!['upsert']!.call(newNodeInstance, reactFlowNodeData, {
                    chatId,
                    sessionId,
                    chatflowid,
                    chatHistory,
                    apiMessageId,
                    logger,
                    appDataSource,
                    databaseEntities,
                    cachePool,
                    dynamicVariables,
                    uploads,
                    baseURL
                })
                if (indexResult) upsertHistory['result'] = indexResult
                logger.debug(`[server]: Finished upserting ${reactFlowNode.data.label} (${reactFlowNode.data.id})`)
                break
            } else if (
                !isUpsert &&
                reactFlowNode.data.category === 'Document Loaders' &&
                checkIfDocLoaderShouldBeIgnored(reactFlowNode, reactFlowNodes, reactFlowEdges)
            ) {
                initializedNodes.add(nodeId)
            } else {
                logger.debug(`[server]: Initializing ${reactFlowNode.data.label} (${reactFlowNode.data.id})`)
                const finalQuestion = uploadedFilesContent ? `${uploadedFilesContent}\n\n${question}` : question
                let outputResult = await newNodeInstance.init(reactFlowNodeData, finalQuestion, {
                    chatId,
                    sessionId,
                    chatflowid,
                    chatHistory,
                    logger,
                    appDataSource,
                    databaseEntities,
                    cachePool,
                    isUpsert,
                    dynamicVariables,
                    uploads,
                    baseURL,
                    componentNodes: componentNodes as ICommonObject
                })

                // Save dynamic variables
                if (reactFlowNode.data.name === 'setVariable') {
                    const dynamicVars = outputResult?.dynamicVariables ?? {}

                    for (const variableKey in dynamicVars) {
                        dynamicVariables[variableKey] = dynamicVars[variableKey]
                    }

                    outputResult = outputResult?.output
                }

                // Determine which nodes to route next when it comes to ifElse
                if (reactFlowNode.data.name === 'ifElseFunction' && typeof outputResult === 'object') {
                    let sourceHandle = ''
                    if (outputResult.type === true) {
                        // sourceHandle = `${nodeId}-output-returnFalse-string|number|boolean|json|array`
                        sourceHandle = (
                            reactFlowNode.data.outputAnchors.flatMap((n) => n.options).find((n) => n?.name === 'returnFalse') as any
                        )?.id
                    } else if (outputResult.type === false) {
                        // sourceHandle = `${nodeId}-output-returnTrue-string|number|boolean|json|array`
                        sourceHandle = (
                            reactFlowNode.data.outputAnchors.flatMap((n) => n.options).find((n) => n?.name === 'returnTrue') as any
                        )?.id
                    }

                    const ifElseEdge = reactFlowEdges.find((edg) => edg.source === nodeId && edg.sourceHandle === sourceHandle)
                    if (ifElseEdge) {
                        const { graph } = constructGraphs(
                            reactFlowNodes,
                            reactFlowEdges.filter((edg) => !(edg.source === nodeId && edg.sourceHandle === sourceHandle)),
                            { isNonDirected: true }
                        )
                        ignoreNodeIds.push(ifElseEdge.target, ...getAllConnectedNodes(graph, ifElseEdge.target))
                        ignoreNodeIds = [...new Set(ignoreNodeIds)]
                    }

                    outputResult = outputResult?.output
                }

                flowNodes[nodeIndex].data.instance = outputResult

                logger.debug(`[server]: Finished initializing ${reactFlowNode.data.label} (${reactFlowNode.data.id})`)
                initializedNodes.add(reactFlowNode.data.id)
            }
        } catch (e: any) {
            logger.error(e)
            throw new Error(e)
        }

        let neighbourNodeIds = graph[nodeId]
        const nextDepth = depth + 1

        // Find other nodes that are on the same depth level
        const sameDepthNodeIds = Object.keys(depthQueue).filter((key) => depthQueue[key] === nextDepth)

        for (const id of sameDepthNodeIds) {
            if (neighbourNodeIds.includes(id)) continue
            neighbourNodeIds.push(id)
        }

        neighbourNodeIds = neighbourNodeIds.filter((neigh) => !ignoreNodeIds.includes(neigh))

        for (let i = 0; i < neighbourNodeIds.length; i += 1) {
            const neighNodeId = neighbourNodeIds[i]
            if (ignoreNodeIds.includes(neighNodeId)) continue
            if (initializedNodes.has(neighNodeId)) continue
            if (reversedGraph[neighNodeId].some((dependId) => !initializedNodes.has(dependId))) continue
            // If nodeId has been seen, cycle detected
            if (Object.prototype.hasOwnProperty.call(exploredNode, neighNodeId)) {
                const { remainingLoop, lastSeenDepth } = exploredNode[neighNodeId]

                if (lastSeenDepth === nextDepth) continue

                if (remainingLoop === 0) {
                    break
                }
                const remainingLoopMinusOne = remainingLoop - 1
                exploredNode[neighNodeId] = { remainingLoop: remainingLoopMinusOne, lastSeenDepth: nextDepth }
                nodeQueue.push({ nodeId: neighNodeId, depth: nextDepth })
            } else {
                exploredNode[neighNodeId] = { remainingLoop: maxLoop, lastSeenDepth: nextDepth }
                nodeQueue.push({ nodeId: neighNodeId, depth: nextDepth })
            }
        }

        // Move end node to last
        if (!neighbourNodeIds.length) {
            const index = flowNodes.findIndex((nd) => nd.data.id === nodeId)
            flowNodes.push(flowNodes.splice(index, 1)[0])
        }
    }
    return isUpsert ? (upsertHistory as any) : flowNodes
}

/**
 * Clear session memories
 * @param {IReactFlowNode[]} reactFlowNodes
 * @param {IComponentNodes} componentNodes
 * @param {string} chatId
 * @param {DataSource} appDataSource
 * @param {string} sessionId
 * @param {string} memoryType
 * @param {string} isClearFromViewMessageDialog
 */
export const clearSessionMemory = async (
    reactFlowNodes: IReactFlowNode[],
    componentNodes: IComponentNodes,
    chatId: string,
    appDataSource: DataSource,
    sessionId?: string,
    memoryType?: string,
    isClearFromViewMessageDialog?: string
) => {
    for (const node of reactFlowNodes) {
        if (node.data.category !== 'Memory' && node.data.type !== 'OpenAIAssistant') continue

        // Only clear specific session memory from View Message Dialog UI
        if (isClearFromViewMessageDialog && memoryType && node.data.label !== memoryType) continue

        const nodeInstanceFilePath = componentNodes[node.data.name].filePath as string
        const nodeModule = await import(nodeInstanceFilePath)
        const newNodeInstance = new nodeModule.nodeClass()
        const options: ICommonObject = { chatId, appDataSource, databaseEntities, logger }

        // SessionId always take priority first because it is the sessionId used for 3rd party memory node
        if (sessionId && node.data.inputs) {
            if (node.data.type === 'OpenAIAssistant') {
                await newNodeInstance.clearChatMessages(node.data, options, { type: 'threadId', id: sessionId })
            } else {
                node.data.inputs.sessionId = sessionId
                const initializedInstance: FlowiseMemory = await newNodeInstance.init(node.data, '', options)
                await initializedInstance.clearChatMessages(sessionId)
            }
        } else if (chatId && node.data.inputs) {
            if (node.data.type === 'OpenAIAssistant') {
                await newNodeInstance.clearChatMessages(node.data, options, { type: 'chatId', id: chatId })
            } else {
                node.data.inputs.sessionId = chatId
                const initializedInstance: FlowiseMemory = await newNodeInstance.init(node.data, '', options)
                await initializedInstance.clearChatMessages(chatId)
            }
        }
    }
}

const getGlobalVariable = async (
    overrideConfig?: ICommonObject,
    availableVariables: IVariable[] = [],
    variableOverrides: ICommonObject[] = []
) => {
    // override variables defined in overrideConfig
    // nodeData.inputs.vars is an Object, check each property and override the variable
    if (overrideConfig?.vars && variableOverrides) {
        for (const propertyName of Object.getOwnPropertyNames(overrideConfig.vars)) {
            // Check if this variable is enabled for override
            const override = variableOverrides.find((v) => v.name === propertyName)
            if (!override?.enabled) {
                continue // Skip this variable if it's not enabled for override
            }

            const foundVar = availableVariables.find((v) => v.name === propertyName)
            if (foundVar) {
                // even if the variable was defined as runtime, we override it with static value
                foundVar.type = 'static'
                foundVar.value = overrideConfig.vars[propertyName]
            } else {
                // add it the variables, if not found locally in the db
                availableVariables.push({
                    name: propertyName,
                    type: 'static',
                    value: overrideConfig.vars[propertyName],
                    id: '',
                    updatedDate: new Date(),
                    createdDate: new Date()
                })
            }
        }
    }

    let vars = {}
    if (availableVariables.length) {
        for (const item of availableVariables) {
            let value = item.value

            // read from .env file
            if (item.type === 'runtime') {
                value = process.env[item.name] ?? ''
            }

            Object.defineProperty(vars, item.name, {
                enumerable: true,
                configurable: true,
                writable: true,
                value: value
            })
        }
    }
    return vars
}

/**
 * Get variable value from outputResponses.output
 * @param {string} paramValue
 * @param {IReactFlowNode[]} reactFlowNodes
 * @param {string} question
 * @param {boolean} isAcceptVariable
 * @returns {string}
 */
export const getVariableValue = async (
    paramValue: string | object,
    reactFlowNodes: IReactFlowNode[],
    question: string,
    chatHistory: IMessage[],
    isAcceptVariable = false,
    flowConfig?: ICommonObject,
    uploadedFilesContent?: string,
    availableVariables: IVariable[] = [],
    variableOverrides: ICommonObject[] = []
) => {
    const isObject = typeof paramValue === 'object'
    const initialValue = (isObject ? JSON.stringify(paramValue) : paramValue) ?? ''
    let returnVal = initialValue
    const variableStack = []
    const variableDict = {} as IVariableDict
    let startIdx = 0
    const endIdx = initialValue.length - 1

    while (startIdx < endIdx) {
        const substr = initialValue.substring(startIdx, startIdx + 2)

        // Store the opening double curly bracket
        if (substr === '{{') {
            variableStack.push({ substr, startIdx: startIdx + 2 })
        }

        // Found the complete variable
        if (substr === '}}' && variableStack.length > 0 && variableStack[variableStack.length - 1].substr === '{{') {
            const variableStartIdx = variableStack[variableStack.length - 1].startIdx
            const variableEndIdx = startIdx
            const variableFullPath = initialValue.substring(variableStartIdx, variableEndIdx)

            /**
             * Apply string transformation to convert special chars:
             * FROM: hello i am ben\n\n\thow are you?
             * TO: hello i am benFLOWISE_NEWLINEFLOWISE_NEWLINEFLOWISE_TABhow are you?
             */
            if (isAcceptVariable && variableFullPath === QUESTION_VAR_PREFIX) {
                variableDict[`{{${variableFullPath}}}`] = handleEscapeCharacters(question, false)
            }

            if (isAcceptVariable && variableFullPath === FILE_ATTACHMENT_PREFIX) {
                variableDict[`{{${variableFullPath}}}`] = handleEscapeCharacters(uploadedFilesContent, false)
            }

            if (isAcceptVariable && variableFullPath === CHAT_HISTORY_VAR_PREFIX) {
                variableDict[`{{${variableFullPath}}}`] = handleEscapeCharacters(convertChatHistoryToText(chatHistory), false)
            }

            if (variableFullPath.startsWith('$vars.')) {
                const vars = await getGlobalVariable(flowConfig, availableVariables, variableOverrides)
                const variableValue = get(vars, variableFullPath.replace('$vars.', ''))
                if (variableValue != null) {
                    variableDict[`{{${variableFullPath}}}`] = variableValue
                    returnVal = returnVal.split(`{{${variableFullPath}}}`).join(variableValue)
                }
            }

<<<<<<< HEAD
            if (variableFullPath.startsWith('$flow.') && flowConfig) {
                const variableValue = get(flowConfig, variableFullPath.replace('$flow.', ''))
                if (variableValue) {
=======
            if (variableFullPath.startsWith('$flow.') && flowData) {
                const variableValue = get(flowData, variableFullPath.replace('$flow.', ''))
                if (variableValue != null) {
>>>>>>> 5cc0e986
                    variableDict[`{{${variableFullPath}}}`] = variableValue
                    returnVal = returnVal.split(`{{${variableFullPath}}}`).join(variableValue)
                }
            }

            // Resolve values with following case.
            // 1: <variableNodeId>.data.instance
            // 2: <variableNodeId>.data.instance.pathtokey
            const variableFullPathParts = variableFullPath.split('.')
            const variableNodeId = variableFullPathParts[0]
            const executedNode = reactFlowNodes.find((nd) => nd.id === variableNodeId)
            if (executedNode) {
                let variableValue = get(executedNode.data, 'instance')

                // Handle path such as `<variableNodeId>.data.instance.key`
                if (variableFullPathParts.length > 3) {
                    let variableObj = null
                    switch (typeof variableValue) {
                        case 'string': {
                            const unEscapedVariableValue = handleEscapeCharacters(variableValue, true)
                            if (unEscapedVariableValue.startsWith('{') && unEscapedVariableValue.endsWith('}')) {
                                try {
                                    variableObj = JSON.parse(unEscapedVariableValue)
                                } catch (e) {
                                    // ignore
                                }
                            }
                            break
                        }
                        case 'object': {
                            variableObj = variableValue
                            break
                        }
                        default:
                            break
                    }
                    if (variableObj) {
                        variableObj = get(variableObj, variableFullPathParts.slice(3))
                        variableValue = handleEscapeCharacters(
                            typeof variableObj === 'object' ? JSON.stringify(variableObj) : variableObj,
                            false
                        )
                    }
                }
                if (isAcceptVariable) {
                    variableDict[`{{${variableFullPath}}}`] = variableValue
                } else {
                    returnVal = variableValue
                }
            }
            variableStack.pop()
        }
        startIdx += 1
    }

    if (isAcceptVariable) {
        const variablePaths = Object.keys(variableDict)
        variablePaths.sort() // Sort by length of variable path because longer path could possibly contains nested variable
        variablePaths.forEach((path) => {
            let variableValue: object | string = variableDict[path]
            // Replace all occurrence
            if (typeof variableValue === 'object') {
                // Just get the id of variableValue object if it is agentflow node, to avoid circular JSON error
                if (Object.prototype.hasOwnProperty.call(variableValue, 'predecessorAgents')) {
                    const nodeId = variableValue['id']
                    variableValue = { id: nodeId }
                }

                const stringifiedValue = JSON.stringify(JSON.stringify(variableValue))
                if (stringifiedValue.startsWith('"') && stringifiedValue.endsWith('"')) {
                    // get rid of the double quotes
                    returnVal = returnVal.split(path).join(stringifiedValue.substring(1, stringifiedValue.length - 1))
                } else {
                    returnVal = returnVal.split(path).join(JSON.stringify(variableValue).replace(/"/g, '\\"'))
                }
            } else {
                returnVal = returnVal.split(path).join(variableValue)
            }
        })
        return returnVal
    }
    return isObject ? JSON.parse(returnVal) : returnVal
}

/**
 * Loop through each inputs and resolve variable if neccessary
 * @param {INodeData} reactFlowNodeData
 * @param {IReactFlowNode[]} reactFlowNodes
 * @param {string} question
 * @returns {INodeData}
 */
export const resolveVariables = async (
    reactFlowNodeData: INodeData,
    reactFlowNodes: IReactFlowNode[],
    question: string,
    chatHistory: IMessage[],
    flowConfig?: ICommonObject,
    uploadedFilesContent?: string,
    availableVariables: IVariable[] = [],
    variableOverrides: ICommonObject[] = []
): Promise<INodeData> => {
    let flowNodeData = cloneDeep(reactFlowNodeData)
    const types = 'inputs'

    const getParamValues = async (paramsObj: ICommonObject) => {
        for (const key in paramsObj) {
            const paramValue: string = paramsObj[key]
            if (Array.isArray(paramValue)) {
                const resolvedInstances = []
                for (const param of paramValue) {
                    const resolvedInstance = await getVariableValue(
                        param,
                        reactFlowNodes,
                        question,
                        chatHistory,
                        undefined,
                        flowConfig,
                        uploadedFilesContent,
                        availableVariables,
                        variableOverrides
                    )
                    resolvedInstances.push(resolvedInstance)
                }
                paramsObj[key] = resolvedInstances
            } else {
                const isAcceptVariable = reactFlowNodeData.inputParams.find((param) => param.name === key)?.acceptVariable ?? false
                const resolvedInstance = await getVariableValue(
                    paramValue,
                    reactFlowNodes,
                    question,
                    chatHistory,
                    isAcceptVariable,
                    flowConfig,
                    uploadedFilesContent,
                    availableVariables,
                    variableOverrides
                )
                paramsObj[key] = resolvedInstance
            }
        }
    }

    const paramsObj = flowNodeData[types] ?? {}
    await getParamValues(paramsObj)

    return flowNodeData
}

/**
 * Loop through each inputs and replace their value with override config values
 * @param {INodeData} flowNodeData
 * @param {ICommonObject} overrideConfig
 * @param {INodeOverrides} nodeOverrides
 * @param {IVariableOverride[]} variableOverrides
 * @returns {INodeData}
 */
export const replaceInputsWithConfig = (
    flowNodeData: INodeData,
    overrideConfig: ICommonObject,
    nodeOverrides: INodeOverrides,
    variableOverrides: IVariableOverride[]
) => {
    const types = 'inputs'

    const isParameterEnabled = (nodeType: string, paramName: string): boolean => {
        if (!nodeOverrides[nodeType]) return false
        const parameter = nodeOverrides[nodeType].find((param: any) => param.name === paramName)
        return parameter?.enabled ?? false
    }

    const getParamValues = (inputsObj: ICommonObject) => {
        for (const config in overrideConfig) {
            /**
             * Several conditions:
             * 1. If config is 'analytics', always allow it
             * 2. If config is 'vars', check its object and filter out the variables that are not enabled for override
             * 3. If typeof config's value is an object, check if the node id is in the overrideConfig object and if the parameter (systemMessagePrompt) is enabled
             * Example:
             * "systemMessagePrompt": {
             *  "chatPromptTemplate_0": "You are an assistant"
             * }
             * 4. If typeof config's value is a string, check if the parameter is enabled
             * Example:
             * "systemMessagePrompt": "You are an assistant"
             */

            if (config === 'analytics') {
                // pass
            } else if (config === 'vars') {
                if (typeof overrideConfig[config] === 'object') {
                    const filteredVars: ICommonObject = {}

                    const vars = overrideConfig[config]
                    for (const variable in vars) {
                        const override = variableOverrides.find((v) => v.name === variable)
                        if (!override?.enabled) {
                            continue // Skip this variable if it's not enabled for override
                        }
                        filteredVars[variable] = vars[variable]
                    }
                    overrideConfig[config] = filteredVars
                }
            } else if (overrideConfig[config] && typeof overrideConfig[config] === 'object') {
                const nodeIds = Object.keys(overrideConfig[config])
                if (nodeIds.includes(flowNodeData.id)) {
                    // Check if this parameter is enabled
                    if (isParameterEnabled(flowNodeData.label, config)) {
                        inputsObj[config] = overrideConfig[config][flowNodeData.id]
                    }
                    continue
                } else if (nodeIds.some((nodeId) => nodeId.includes(flowNodeData.name))) {
                    /*
                     * "systemMessagePrompt": {
                     *   "chatPromptTemplate_0": "You are an assistant" <---- continue for loop if current node is chatPromptTemplate_1
                     * }
                     */
                    continue
                }
            } else {
                // Only proceed if the parameter is enabled
                if (!isParameterEnabled(flowNodeData.label, config)) {
                    continue
                }
            }

            let paramValue = inputsObj[config]
            const overrideConfigValue = overrideConfig[config]
            if (overrideConfigValue) {
                if (typeof overrideConfigValue === 'object') {
                    switch (typeof paramValue) {
                        case 'string':
                            if (paramValue.startsWith('{') && paramValue.endsWith('}')) {
                                try {
                                    paramValue = Object.assign({}, JSON.parse(paramValue), overrideConfigValue)
                                    break
                                } catch (e) {
                                    // ignore
                                }
                            }
                            paramValue = overrideConfigValue
                            break
                        case 'object':
                            paramValue = Object.assign({}, paramValue, overrideConfigValue)
                            break
                        default:
                            paramValue = overrideConfigValue
                            break
                    }
                } else {
                    paramValue = overrideConfigValue
                }
            }
            // Check if boolean
            if (paramValue === 'true') paramValue = true
            else if (paramValue === 'false') paramValue = false
            inputsObj[config] = paramValue
        }
    }

    const inputsObj = flowNodeData[types] ?? {}

    getParamValues(inputsObj)

    return flowNodeData
}

/**
 * Rebuild flow if LLMChain has dependency on other chains
 * User Question => Prompt_0 => LLMChain_0 => Prompt-1 => LLMChain_1
 * @param {IReactFlowNode[]} startingNodes
 * @returns {boolean}
 */
export const isStartNodeDependOnInput = (startingNodes: IReactFlowNode[], nodes: IReactFlowNode[]): boolean => {
    for (const node of startingNodes) {
        if (node.data.category === 'Cache') return true
        for (const inputName in node.data.inputs) {
            const inputVariables = getInputVariables(node.data.inputs[inputName])
            if (inputVariables.length > 0) return true
        }
    }
    const whitelistNodeNames = ['vectorStoreToDocument', 'autoGPT', 'chatPromptTemplate', 'promptTemplate'] //If these nodes are found, chatflow cannot be reused
    for (const node of nodes) {
        if (node.data.name === 'chatPromptTemplate' || node.data.name === 'promptTemplate') {
            let promptValues: ICommonObject = {}
            const promptValuesRaw = node.data.inputs?.promptValues
            if (promptValuesRaw) {
                try {
                    promptValues = typeof promptValuesRaw === 'object' ? promptValuesRaw : JSON.parse(promptValuesRaw)
                } catch (exception) {
                    console.error(exception)
                }
            }
            if (getAllValuesFromJson(promptValues).includes(`{{${QUESTION_VAR_PREFIX}}}`)) return true
        } else if (whitelistNodeNames.includes(node.data.name)) return true
    }
    return false
}

/**
 * Rebuild flow if new override config is provided
 * @param {boolean} isInternal
 * @param {ICommonObject} existingOverrideConfig
 * @param {ICommonObject} newOverrideConfig
 * @returns {boolean}
 */
export const isSameOverrideConfig = (
    isInternal: boolean,
    existingOverrideConfig?: ICommonObject,
    newOverrideConfig?: ICommonObject
): boolean => {
    if (isInternal) {
        if (existingOverrideConfig && Object.keys(existingOverrideConfig).length) return false
        return true
    }
    // If existing and new overrideconfig are the same
    if (
        existingOverrideConfig &&
        Object.keys(existingOverrideConfig).length &&
        newOverrideConfig &&
        Object.keys(newOverrideConfig).length &&
        isEqual(existingOverrideConfig, newOverrideConfig)
    ) {
        return true
    }
    // If there is no existing and new overrideconfig
    if (!existingOverrideConfig && !newOverrideConfig) return true
    return false
}

/**
 * @param {string} existingChatId
 * @param {string} newChatId
 * @returns {boolean}
 */
export const isSameChatId = (existingChatId?: string, newChatId?: string): boolean => {
    if (isEqual(existingChatId, newChatId)) {
        return true
    }
    if (!existingChatId && !newChatId) return true
    return false
}

/**
 * Find all available input params config
 * @param {IReactFlowNode[]} reactFlowNodes
 * @param {IComponentCredentials} componentCredentials
 * @returns {IOverrideConfig[]}
 */
export const findAvailableConfigs = (reactFlowNodes: IReactFlowNode[], componentCredentials: IComponentCredentials) => {
    const configs: IOverrideConfig[] = []

    for (const flowNode of reactFlowNodes) {
        for (const inputParam of flowNode.data.inputParams) {
            let obj: IOverrideConfig
            if (inputParam.type === 'file') {
                obj = {
                    node: flowNode.data.label,
                    nodeId: flowNode.data.id,
                    label: inputParam.label,
                    name: 'files',
                    type: inputParam.fileType ?? inputParam.type
                }
            } else if (inputParam.type === 'options') {
                obj = {
                    node: flowNode.data.label,
                    nodeId: flowNode.data.id,
                    label: inputParam.label,
                    name: inputParam.name,
                    type: inputParam.options
                        ? inputParam.options
                              ?.map((option) => {
                                  return option.name
                              })
                              .join(', ')
                        : 'string'
                }
            } else if (inputParam.type === 'credential') {
                // get component credential inputs
                for (const name of inputParam.credentialNames ?? []) {
                    if (Object.prototype.hasOwnProperty.call(componentCredentials, name)) {
                        const inputs = componentCredentials[name]?.inputs ?? []
                        for (const input of inputs) {
                            obj = {
                                node: flowNode.data.label,
                                nodeId: flowNode.data.id,
                                label: input.label,
                                name: input.name,
                                type: input.type === 'password' ? 'string' : input.type
                            }
                            configs.push(obj)
                        }
                    }
                }
                continue
            } else {
                obj = {
                    node: flowNode.data.label,
                    nodeId: flowNode.data.id,
                    label: inputParam.label,
                    name: inputParam.name,
                    type: inputParam.type === 'password' ? 'string' : inputParam.type
                }
            }
            if (!configs.some((config) => JSON.stringify(config) === JSON.stringify(obj))) {
                configs.push(obj)
            }
        }
    }
    return configs
}

/**
 * Check to see if flow valid for stream
 * TODO: perform check from component level. i.e: set streaming on component, and check here
 * @param {IReactFlowNode[]} reactFlowNodes
 * @param {INodeData} endingNodeData
 * @returns {boolean}
 */
export const isFlowValidForStream = (reactFlowNodes: IReactFlowNode[], endingNodeData: INodeData) => {
    /** Deprecated, add streaming input param to the component instead **/
    const streamAvailableLLMs = {
        'Chat Models': [
            'azureChatOpenAI',
            'chatOpenAI',
            'chatOpenAI_LlamaIndex',
            'chatOpenAICustom',
            'chatAnthropic',
            'chatAnthropic_LlamaIndex',
            'chatOllama',
            'chatOllama_LlamaIndex',
            'awsChatBedrock',
            'chatMistralAI',
            'chatMistral_LlamaIndex',
            'chatAlibabaTongyi',
            'groqChat',
            'chatGroq_LlamaIndex',
            'chatCohere',
            'chatGoogleGenerativeAI',
            'chatTogetherAI',
            'chatTogetherAI_LlamaIndex',
            'chatFireworks',
            'chatBaiduWenxin'
        ],
        LLMs: ['azureOpenAI', 'openAI', 'ollama']
    }

    let isChatOrLLMsExist = false
    for (const flowNode of reactFlowNodes) {
        const data = flowNode.data
        if (data.category === 'Chat Models' || data.category === 'LLMs') {
            if (data.inputs?.streaming === false || data.inputs?.streaming === 'false') {
                return false
            }
            if (data.inputs?.streaming === true || data.inputs?.streaming === 'true') {
                isChatOrLLMsExist = true // passed, proceed to next check
            }
            /** Deprecated, add streaming input param to the component instead **/
            if (!Object.prototype.hasOwnProperty.call(data.inputs, 'streaming') && !data.inputs?.streaming) {
                isChatOrLLMsExist = true
                const validLLMs = streamAvailableLLMs[data.category]
                if (!validLLMs.includes(data.name)) return false
            }
        }
    }

    let isValidChainOrAgent = false
    if (endingNodeData.category === 'Chains') {
        // Chains that are not available to stream
        const blacklistChains = ['openApiChain', 'vectaraQAChain']
        isValidChainOrAgent = !blacklistChains.includes(endingNodeData.name)
    } else if (endingNodeData.category === 'Agents') {
        // Agent that are available to stream
        const whitelistAgents = ['csvAgent', 'airtableAgent', 'toolAgent', 'conversationalRetrievalToolAgent', 'openAIToolAgentLlamaIndex']
        isValidChainOrAgent = whitelistAgents.includes(endingNodeData.name)

        // If agent is openAIAssistant, streaming is enabled
        if (endingNodeData.name === 'openAIAssistant') return true
    } else if (endingNodeData.category === 'Engine') {
        // Engines that are available to stream
        const whitelistEngine = ['contextChatEngine', 'simpleChatEngine', 'queryEngine', 'subQuestionQueryEngine']
        isValidChainOrAgent = whitelistEngine.includes(endingNodeData.name)
    }

    // If no output parser, flow is available to stream
    let isOutputParserExist = false
    for (const flowNode of reactFlowNodes) {
        const data = flowNode.data
        if (data.category.includes('Output Parser')) {
            isOutputParserExist = true
        }
    }

    return isChatOrLLMsExist && isValidChainOrAgent && !isOutputParserExist
}

/**
 * Returns the encryption key
 * @returns {Promise<string>}
 */
export const getEncryptionKey = async (): Promise<string> => {
    if (process.env.FLOWISE_SECRETKEY_OVERWRITE !== undefined && process.env.FLOWISE_SECRETKEY_OVERWRITE !== '') {
        return process.env.FLOWISE_SECRETKEY_OVERWRITE
    }
    try {
        return await fs.promises.readFile(getEncryptionKeyPath(), 'utf8')
    } catch (error) {
        const encryptKey = generateEncryptKey()
        const defaultLocation = process.env.SECRETKEY_PATH
            ? path.join(process.env.SECRETKEY_PATH, 'encryption.key')
            : path.join(getUserHome(), '.flowise', 'encryption.key')
        await fs.promises.writeFile(defaultLocation, encryptKey)
        return encryptKey
    }
}

/**
 * Encrypt credential data
 * @param {ICredentialDataDecrypted} plainDataObj
 * @returns {Promise<string>}
 */
export const encryptCredentialData = async (plainDataObj: ICredentialDataDecrypted): Promise<string> => {
    if (USE_AWS_SECRETS_MANAGER && secretsManagerClient) {
        const secretName = `FlowiseCredential_${randomBytes(12).toString('hex')}`

        logger.info(`[server]: Upserting AWS Secret: ${secretName}`)

        const secretString = JSON.stringify({ ...plainDataObj })

        try {
            // Try to update the secret if it exists
            const putCommand = new PutSecretValueCommand({
                SecretId: secretName,
                SecretString: secretString
            })
            await secretsManagerClient.send(putCommand)
        } catch (error: any) {
            if (error.name === 'ResourceNotFoundException') {
                // Secret doesn't exist, so create it
                const createCommand = new CreateSecretCommand({
                    Name: secretName,
                    SecretString: secretString
                })
                await secretsManagerClient.send(createCommand)
            } else {
                // Rethrow any other errors
                throw error
            }
        }
        return secretName
    }

    const encryptKey = await getEncryptionKey()

    // Fallback to existing code
    return AES.encrypt(JSON.stringify(plainDataObj), encryptKey).toString()
}

/**
 * Decrypt credential data
 * @param {string} encryptedData
 * @param {string} componentCredentialName
 * @param {IComponentCredentials} componentCredentials
 * @returns {Promise<ICredentialDataDecrypted>}
 */
export const decryptCredentialData = async (
    encryptedData: string,
    componentCredentialName?: string,
    componentCredentials?: IComponentCredentials
): Promise<ICredentialDataDecrypted> => {
    let decryptedDataStr: string

    if (USE_AWS_SECRETS_MANAGER && secretsManagerClient) {
        try {
            logger.info(`[server]: Reading AWS Secret: ${encryptedData}`)
            const command = new GetSecretValueCommand({ SecretId: encryptedData })
            const response = await secretsManagerClient.send(command)

            if (response.SecretString) {
                const secretObj = JSON.parse(response.SecretString)
                decryptedDataStr = JSON.stringify(secretObj)
            } else {
                throw new Error('Failed to retrieve secret value.')
            }
        } catch (error) {
            console.error(error)
            throw new Error('Failed to decrypt credential data.')
        }
    } else {
        // Fallback to existing code
        const encryptKey = await getEncryptionKey()
        const decryptedData = AES.decrypt(encryptedData, encryptKey)
        decryptedDataStr = decryptedData.toString(enc.Utf8)
    }

    if (!decryptedDataStr) return {}
    try {
        if (componentCredentialName && componentCredentials) {
            const plainDataObj = JSON.parse(decryptedDataStr)
            return redactCredentialWithPasswordType(componentCredentialName, plainDataObj, componentCredentials)
        }
        return JSON.parse(decryptedDataStr)
    } catch (e) {
        console.error(e)
        return {}
    }
}

/**
 * Generate an encryption key
 * @returns {string}
 */
export const generateEncryptKey = (): string => {
    return randomBytes(24).toString('base64')
}

/**
 * Transform ICredentialBody from req to Credential entity
 * @param {ICredentialReqBody} body
 * @returns {Credential}
 */
export const transformToCredentialEntity = async (body: ICredentialReqBody): Promise<Credential> => {
    const credentialBody: ICommonObject = {
        name: body.name,
        credentialName: body.credentialName
    }

    if (body.plainDataObj) {
        const encryptedData = await encryptCredentialData(body.plainDataObj)
        credentialBody.encryptedData = encryptedData
    }

    const newCredential = new Credential()
    Object.assign(newCredential, credentialBody)

    return newCredential
}

/**
 * Redact values that are of password type to avoid sending back to client
 * @param {string} componentCredentialName
 * @param {ICredentialDataDecrypted} decryptedCredentialObj
 * @param {IComponentCredentials} componentCredentials
 * @returns {ICredentialDataDecrypted}
 */
export const redactCredentialWithPasswordType = (
    componentCredentialName: string,
    decryptedCredentialObj: ICredentialDataDecrypted,
    componentCredentials: IComponentCredentials
): ICredentialDataDecrypted => {
    const plainDataObj = cloneDeep(decryptedCredentialObj)
    for (const cred in plainDataObj) {
        const inputParam = componentCredentials[componentCredentialName].inputs?.find((inp) => inp.type === 'password' && inp.name === cred)
        if (inputParam) {
            plainDataObj[cred] = REDACTED_CREDENTIAL_VALUE
        }
    }
    return plainDataObj
}

/**
 * Get sessionId
 * Hierarchy of sessionId (top down)
 * API/Embed:
 * (1) Provided in API body - incomingInput.overrideConfig: { sessionId: 'abc' }
 * (2) Provided in API body - incomingInput.chatId
 *
 * API/Embed + UI:
 * (3) Hard-coded sessionId in UI
 * (4) Not specified on UI nor API, default to chatId
 * @param {IReactFlowNode | undefined} memoryNode
 * @param {IncomingInput} incomingInput
 * @param {string} chatId
 * @param {boolean} isInternal
 * @returns {string}
 */
export const getMemorySessionId = (
    memoryNode: IReactFlowNode | undefined,
    incomingInput: IncomingInput,
    chatId: string,
    isInternal: boolean
): string => {
    if (!isInternal) {
        // Provided in API body - incomingInput.overrideConfig: { sessionId: 'abc' }
        if (incomingInput.overrideConfig?.sessionId) {
            return incomingInput.overrideConfig?.sessionId
        }
        // Provided in API body - incomingInput.chatId
        if (incomingInput.chatId) {
            return incomingInput.chatId
        }
    }

    // Hard-coded sessionId in UI
    if (memoryNode && memoryNode.data.inputs?.sessionId) {
        return memoryNode.data.inputs.sessionId
    }

    // Default chatId
    return chatId
}

/**
 * Get chat messages from sessionId
 * @param {IReactFlowNode} memoryNode
 * @param {string} sessionId
 * @param {IReactFlowNode} memoryNode
 * @param {IComponentNodes} componentNodes
 * @param {DataSource} appDataSource
 * @param {IDatabaseEntity} databaseEntities
 * @param {any} logger
 * @returns {IMessage[]}
 */
export const getSessionChatHistory = async (
    chatflowid: string,
    sessionId: string,
    memoryNode: IReactFlowNode,
    componentNodes: IComponentNodes,
    appDataSource: DataSource,
    databaseEntities: IDatabaseEntity,
    logger: any,
    prependMessages?: IMessage[]
): Promise<IMessage[]> => {
    const nodeInstanceFilePath = componentNodes[memoryNode.data.name].filePath as string
    const nodeModule = await import(nodeInstanceFilePath)
    const newNodeInstance = new nodeModule.nodeClass()

    // Replace memory's sessionId/chatId
    if (memoryNode.data.inputs) {
        memoryNode.data.inputs.sessionId = sessionId
    }

    const initializedInstance: FlowiseMemory = await newNodeInstance.init(memoryNode.data, '', {
        chatflowid,
        appDataSource,
        databaseEntities,
        logger
    })

    return (await initializedInstance.getChatMessages(sessionId, undefined, prependMessages)) as IMessage[]
}

/**
 * Method that find memory that is connected within chatflow
 * In a chatflow, there should only be 1 memory node
 * @param {IReactFlowNode[]} nodes
 * @param {IReactFlowEdge[]} edges
 * @returns {IReactFlowNode | undefined}
 */
export const findMemoryNode = (nodes: IReactFlowNode[], edges: IReactFlowEdge[]): IReactFlowNode | undefined => {
    const memoryNodes = nodes.filter((node) => node.data.category === 'Memory')
    const memoryNodeIds = memoryNodes.map((mem) => mem.data.id)

    for (const edge of edges) {
        if (memoryNodeIds.includes(edge.source)) {
            const memoryNode = nodes.find((node) => node.data.id === edge.source)
            return memoryNode
        }
    }

    return undefined
}

/**
 * Get all values from a JSON object
 * @param {any} obj
 * @returns {any[]}
 */
export const getAllValuesFromJson = (obj: any): any[] => {
    const values: any[] = []

    function extractValues(data: any) {
        if (typeof data === 'object' && data !== null) {
            if (Array.isArray(data)) {
                for (const item of data) {
                    extractValues(item)
                }
            } else {
                for (const key in data) {
                    extractValues(data[key])
                }
            }
        } else {
            values.push(data)
        }
    }

    extractValues(obj)
    return values
}

/**
 * Get only essential flow data items for telemetry
 * @param {IReactFlowNode[]} nodes
 * @param {IReactFlowEdge[]} edges
 */
export const getTelemetryFlowObj = (nodes: IReactFlowNode[], edges: IReactFlowEdge[]) => {
    const nodeData = nodes.map((node) => node.id)
    const edgeData = edges.map((edge) => ({ source: edge.source, target: edge.target }))
    return { nodes: nodeData, edges: edgeData }
}

/**
 * Get user settings file
 * TODO: move env variables to settings json file, easier configuration
 */
export const getUserSettingsFilePath = () => {
    if (process.env.SECRETKEY_PATH) return path.join(process.env.SECRETKEY_PATH, 'settings.json')
    const checkPaths = [path.join(getUserHome(), '.flowise', 'settings.json')]
    for (const checkPath of checkPaths) {
        if (fs.existsSync(checkPath)) {
            return checkPath
        }
    }
    return ''
}

/**
 * Get app current version
 */
export const getAppVersion = async () => {
    const getPackageJsonPath = (): string => {
        const checkPaths = [
            path.join(__dirname, '..', 'package.json'),
            path.join(__dirname, '..', '..', 'package.json'),
            path.join(__dirname, '..', '..', '..', 'package.json'),
            path.join(__dirname, '..', '..', '..', '..', 'package.json'),
            path.join(__dirname, '..', '..', '..', '..', '..', 'package.json')
        ]
        for (const checkPath of checkPaths) {
            if (fs.existsSync(checkPath)) {
                return checkPath
            }
        }
        return ''
    }

    const packagejsonPath = getPackageJsonPath()
    if (!packagejsonPath) return ''
    try {
        const content = await fs.promises.readFile(packagejsonPath, 'utf8')
        const parsedContent = JSON.parse(content)
        return parsedContent.version
    } catch (error) {
        return ''
    }
}

export const convertToValidFilename = (word: string) => {
    return word
        .replace(/[/|\\:*?"<>]/g, ' ')
        .replace(' ', '')
        .toLowerCase()
}

export const aMonthAgo = () => {
    const date = new Date()
    date.setMonth(new Date().getMonth() - 1)
    return date
}

export const getAPIOverrideConfig = (chatflow: IChatFlow) => {
    try {
        const apiConfig = chatflow.apiConfig ? JSON.parse(chatflow.apiConfig) : {}
        const nodeOverrides: INodeOverrides =
            apiConfig.overrideConfig && apiConfig.overrideConfig.nodes ? apiConfig.overrideConfig.nodes : {}
        const variableOverrides: IVariableOverride[] =
            apiConfig.overrideConfig && apiConfig.overrideConfig.variables ? apiConfig.overrideConfig.variables : []
        const apiOverrideStatus: boolean =
            apiConfig.overrideConfig && apiConfig.overrideConfig.status ? apiConfig.overrideConfig.status : false

        /* For "files" input, add a new node override with the actual input name such as pdfFile, txtFile, etc, to allow overriding the input
         * https://github.com/FlowiseAI/Flowise/pull/3569
         */
        for (const nodeLabel in nodeOverrides) {
            const params = nodeOverrides[nodeLabel]
            const enabledFileParam = params.find((param) => param.enabled && param.name === 'files')
            if (enabledFileParam) {
                if (enabledFileParam.type.includes(',')) {
                    const fileInputFieldsFromExt = enabledFileParam.type.split(',').map((fileType) => mapExtToInputField(fileType.trim()))
                    for (const fileInputFieldFromExt of fileInputFieldsFromExt) {
                        if (nodeOverrides[nodeLabel].some((param) => param.name === fileInputFieldFromExt)) {
                            continue
                        }
                        nodeOverrides[nodeLabel].push({
                            ...enabledFileParam,
                            name: fileInputFieldFromExt
                        })
                    }
                } else {
                    const fileInputFieldFromExt = mapExtToInputField(enabledFileParam.type)
                    nodeOverrides[nodeLabel].push({
                        ...enabledFileParam,
                        name: fileInputFieldFromExt
                    })
                }
            }
        }
        return { nodeOverrides, variableOverrides, apiOverrideStatus }
    } catch (error) {
        return { nodeOverrides: {}, variableOverrides: [], apiOverrideStatus: false }
    }
}

export const getUploadPath = (): string => {
    return process.env.BLOB_STORAGE_PATH
        ? path.join(process.env.BLOB_STORAGE_PATH, 'uploads')
        : path.join(getUserHome(), '.flowise', 'uploads')
}

const getOrgId = () => {
    const settingsContent = fs.readFileSync(getUserSettingsFilePath(), 'utf8')
    try {
        const settings = JSON.parse(settingsContent)
        return settings.instanceId
    } catch (error) {
        return ''
    }
}

export const getMulterStorage = () => {
    const storageType = process.env.STORAGE_TYPE ? process.env.STORAGE_TYPE : 'local'

    if (storageType === 's3') {
        const s3Client = getS3Config().s3Client
        const Bucket = getS3Config().Bucket

        const upload = multer({
            storage: multerS3({
                s3: s3Client,
                bucket: Bucket,
                metadata: function (req, file, cb) {
                    cb(null, { fieldName: file.fieldname, originalName: file.originalname, orgId: getOrgId() })
                },
                key: function (req, file, cb) {
                    cb(null, `${getOrgId()}/${Date.now().toString()}`)
                }
            })
        })
        return upload
    } else {
        return multer({ dest: getUploadPath() })
    }
}<|MERGE_RESOLUTION|>--- conflicted
+++ resolved
@@ -37,11 +37,8 @@
     IMessage,
     FlowiseMemory,
     IFileUpload,
-<<<<<<< HEAD
-    mapExtToInputField
-=======
+    mapExtToInputField,
     getS3Config
->>>>>>> 5cc0e986
 } from 'flowise-components'
 import { randomBytes } from 'crypto'
 import { AES, enc } from 'crypto-js'
@@ -886,15 +883,9 @@
                 }
             }
 
-<<<<<<< HEAD
             if (variableFullPath.startsWith('$flow.') && flowConfig) {
                 const variableValue = get(flowConfig, variableFullPath.replace('$flow.', ''))
-                if (variableValue) {
-=======
-            if (variableFullPath.startsWith('$flow.') && flowData) {
-                const variableValue = get(flowData, variableFullPath.replace('$flow.', ''))
                 if (variableValue != null) {
->>>>>>> 5cc0e986
                     variableDict[`{{${variableFullPath}}}`] = variableValue
                     returnVal = returnVal.split(`{{${variableFullPath}}}`).join(variableValue)
                 }
