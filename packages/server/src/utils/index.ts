--- conflicted
+++ resolved
@@ -534,7 +534,6 @@
             if (isUpsert) upsertHistory['flowData'] = saveUpsertFlowData(flowNodeData, upsertHistory)
 
             const reactFlowNodeData: INodeData = await resolveVariables(
-                appDataSource,
                 flowNodeData,
                 flowNodes,
                 question,
@@ -736,10 +735,9 @@
 }
 
 const getGlobalVariable = async (
-    appDataSource: DataSource,
     overrideConfig?: ICommonObject,
     availableVariables: IVariable[] = [],
-    variableOverrides?: ICommonObject[]
+    variableOverrides: ICommonObject[] = []
 ) => {
     // override variables defined in overrideConfig
     // nodeData.inputs.vars is an Object, check each property and override the variable
@@ -800,7 +798,6 @@
  * @returns {string}
  */
 export const getVariableValue = async (
-    appDataSource: DataSource,
     paramValue: string | object,
     reactFlowNodes: IReactFlowNode[],
     question: string,
@@ -851,11 +848,7 @@
             }
 
             if (variableFullPath.startsWith('$vars.')) {
-<<<<<<< HEAD
-                const vars = await getGlobalVariable(appDataSource, flowConfig, variableOverrides)
-=======
-                const vars = await getGlobalVariable(appDataSource, flowData, availableVariables, variableOverrides)
->>>>>>> 85abd157
+                const vars = await getGlobalVariable(flowConfig, availableVariables, variableOverrides)
                 const variableValue = get(vars, variableFullPath.replace('$vars.', ''))
                 if (variableValue) {
                     variableDict[`{{${variableFullPath}}}`] = variableValue
@@ -958,7 +951,6 @@
  * @returns {INodeData}
  */
 export const resolveVariables = async (
-    appDataSource: DataSource,
     reactFlowNodeData: INodeData,
     reactFlowNodes: IReactFlowNode[],
     question: string,
@@ -978,7 +970,6 @@
                 const resolvedInstances = []
                 for (const param of paramValue) {
                     const resolvedInstance = await getVariableValue(
-                        appDataSource,
                         param,
                         reactFlowNodes,
                         question,
@@ -995,7 +986,6 @@
             } else {
                 const isAcceptVariable = reactFlowNodeData.inputParams.find((param) => param.name === key)?.acceptVariable ?? false
                 const resolvedInstance = await getVariableValue(
-                    appDataSource,
                     paramValue,
                     reactFlowNodes,
                     question,
