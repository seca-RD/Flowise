import { Request } from 'express'
import * as fs from 'fs'
import * as path from 'path'
import { cloneDeep, omit } from 'lodash'
import { ICommonObject, IMessage, addArrayFilesToStorage, mapMimeTypeToInputField, mapExtToInputField } from 'flowise-components'
import logger from '../utils/logger'
import {
    buildFlow,
    constructGraphs,
    getAllConnectedNodes,
    findMemoryNode,
    getMemorySessionId,
    getAppVersion,
    getTelemetryFlowObj,
    getStartingNodes,
    getAPIOverrideConfig
} from '../utils'
import { validateChatflowAPIKey } from './validateKey'
import { IncomingInput, INodeDirectedGraph, IReactFlowObject, ChatType, IExecuteFlowParams, MODE } from '../Interface'
import { ChatFlow } from '../database/entities/ChatFlow'
import { getRunningExpressApp } from '../utils/getRunningExpressApp'
import { UpsertHistory } from '../database/entities/UpsertHistory'
import { InternalFlowiseError } from '../errors/internalFlowiseError'
import { StatusCodes } from 'http-status-codes'
import { getErrorMessage } from '../errors/utils'
import { v4 as uuidv4 } from 'uuid'
import { FLOWISE_COUNTER_STATUS, FLOWISE_METRIC_COUNTERS } from '../Interface.Metrics'
import { Variable } from '../database/entities/Variable'

export const executeUpsert = async ({
    componentNodes,
    incomingInput,
    chatflow,
    chatId,
    appDataSource,
    telemetry,
    cachePool,
    isInternal,
    files
}: IExecuteFlowParams) => {
    const question = incomingInput.question
    const overrideConfig = incomingInput.overrideConfig ?? {}
    let stopNodeId = incomingInput?.stopNodeId ?? ''
    const chatHistory: IMessage[] = []
    const isUpsert = true
    const chatflowid = chatflow.id
    const apiMessageId = uuidv4()

    if (files?.length) {
        const overrideConfig: ICommonObject = { ...incomingInput }
        for (const file of files) {
            const fileNames: string[] = []
            const fileBuffer = fs.readFileSync(file.path)
            // Address file name with special characters: https://github.com/expressjs/multer/issues/1104
            file.originalname = Buffer.from(file.originalname, 'latin1').toString('utf8')
            const storagePath = await addArrayFilesToStorage(file.mimetype, fileBuffer, file.originalname, fileNames, chatflowid)

            const fileInputFieldFromMimeType = mapMimeTypeToInputField(file.mimetype)

            const fileExtension = path.extname(file.originalname)

            const fileInputFieldFromExt = mapExtToInputField(fileExtension)

            let fileInputField = 'txtFile'

            if (fileInputFieldFromExt !== 'txtFile') {
                fileInputField = fileInputFieldFromExt
            } else if (fileInputFieldFromMimeType !== 'txtFile') {
                fileInputField = fileInputFieldFromExt
            }

            if (overrideConfig[fileInputField]) {
                const existingFileInputField = overrideConfig[fileInputField].replace('FILE-STORAGE::', '')
                const existingFileInputFieldArray = JSON.parse(existingFileInputField)

                const newFileInputField = storagePath.replace('FILE-STORAGE::', '')
                const newFileInputFieldArray = JSON.parse(newFileInputField)

                const updatedFieldArray = existingFileInputFieldArray.concat(newFileInputFieldArray)

                overrideConfig[fileInputField] = `FILE-STORAGE::${JSON.stringify(updatedFieldArray)}`
            } else {
                overrideConfig[fileInputField] = storagePath
            }

            fs.unlinkSync(file.path)
        }
        if (overrideConfig.vars && typeof overrideConfig.vars === 'string') {
            overrideConfig.vars = JSON.parse(overrideConfig.vars)
        }
        incomingInput = {
            ...incomingInput,
            question: '',
            overrideConfig,
            stopNodeId,
            chatId
        }
    }

    /*** Get chatflows and prepare data  ***/
    const flowData = chatflow.flowData
    const parsedFlowData: IReactFlowObject = JSON.parse(flowData)
    const nodes = parsedFlowData.nodes
    const edges = parsedFlowData.edges

    /*** Get session ID ***/
    const memoryNode = findMemoryNode(nodes, edges)
    let sessionId = getMemorySessionId(memoryNode, incomingInput, chatId, isInternal)

    /*** Find the 1 final vector store will be upserted  ***/
    const vsNodes = nodes.filter((node) => node.data.category === 'Vector Stores')
    const vsNodesWithFileUpload = vsNodes.filter((node) => node.data.inputs?.fileUpload)
    if (vsNodesWithFileUpload.length > 1) {
        throw new InternalFlowiseError(StatusCodes.INTERNAL_SERVER_ERROR, 'Multiple vector store nodes with fileUpload enabled')
    } else if (vsNodesWithFileUpload.length === 1 && !stopNodeId) {
        stopNodeId = vsNodesWithFileUpload[0].data.id
    }

    /*** Check if multiple vector store nodes exist, and if stopNodeId is specified ***/
    if (vsNodes.length > 1 && !stopNodeId) {
        throw new InternalFlowiseError(
            StatusCodes.INTERNAL_SERVER_ERROR,
            'There are multiple vector nodes, please provide stopNodeId in body request'
        )
    } else if (vsNodes.length === 1 && !stopNodeId) {
        stopNodeId = vsNodes[0].data.id
    } else if (!vsNodes.length && !stopNodeId) {
        throw new InternalFlowiseError(StatusCodes.NOT_FOUND, 'No vector node found')
    }

    /*** Get Starting Nodes with Reversed Graph ***/
    const { graph } = constructGraphs(nodes, edges, { isReversed: true })
    const nodeIds = getAllConnectedNodes(graph, stopNodeId)
    const filteredGraph: INodeDirectedGraph = {}
    for (const key of nodeIds) {
        if (Object.prototype.hasOwnProperty.call(graph, key)) {
            filteredGraph[key] = graph[key]
        }
    }
    const { startingNodeIds, depthQueue } = getStartingNodes(filteredGraph, stopNodeId)

    /*** Get API Config ***/
    const availableVariables = await appDataSource.getRepository(Variable).find()
    const { nodeOverrides, variableOverrides, apiOverrideStatus } = getAPIOverrideConfig(chatflow)

    /* For "files" input, add a new node override with the actual input name such as pdfFile, txtFile, etc.
     * https://github.com/FlowiseAI/Flowise/pull/3569
     */
    for (const nodeLabel in nodeOverrides) {
        const params = nodeOverrides[nodeLabel]
        const enabledFileParam = params.find((param) => param.enabled && param.name === 'files')
        if (enabledFileParam) {
            const fileInputFieldFromExt = mapExtToInputField(enabledFileParam.type)
            nodeOverrides[nodeLabel].push({
                ...enabledFileParam,
                name: fileInputFieldFromExt
            })
        }
    }

    const upsertedResult = await buildFlow({
        startingNodeIds,
        reactFlowNodes: nodes,
        reactFlowEdges: edges,
        apiMessageId,
        graph: filteredGraph,
        depthQueue,
        componentNodes,
        question,
        chatHistory,
        chatId,
        sessionId,
        chatflowid,
        appDataSource,
        overrideConfig,
        apiOverrideStatus,
        nodeOverrides,
        availableVariables,
        variableOverrides,
        cachePool,
        isUpsert,
        stopNodeId
    })

    // Save to DB
    if (upsertedResult['flowData'] && upsertedResult['result']) {
        const result = cloneDeep(upsertedResult)
        result['flowData'] = JSON.stringify(result['flowData'])
        result['result'] = JSON.stringify(omit(result['result'], ['totalKeys', 'addedDocs']))
        result.chatflowid = chatflowid
        const newUpsertHistory = new UpsertHistory()
        Object.assign(newUpsertHistory, result)
        const upsertHistory = appDataSource.getRepository(UpsertHistory).create(newUpsertHistory)
        await appDataSource.getRepository(UpsertHistory).save(upsertHistory)
    }

    await telemetry.sendTelemetry('vector_upserted', {
        version: await getAppVersion(),
        chatlowId: chatflowid,
        type: isInternal ? ChatType.INTERNAL : ChatType.EXTERNAL,
        flowGraph: getTelemetryFlowObj(nodes, edges),
        stopNodeId
    })

    return upsertedResult['result'] ?? { result: 'Successfully Upserted' }
}

/**
 * Upsert documents
 * @param {Request} req
 * @param {boolean} isInternal
 */
export const upsertVector = async (req: Request, isInternal: boolean = false) => {
    const appServer = getRunningExpressApp()
    try {
        const chatflowid = req.params.id

        // Check if chatflow exists
        const chatflow = await appServer.AppDataSource.getRepository(ChatFlow).findOneBy({
            id: chatflowid
        })
        if (!chatflow) {
            throw new InternalFlowiseError(StatusCodes.NOT_FOUND, `Chatflow ${chatflowid} not found`)
        }

        const httpProtocol = req.get('x-forwarded-proto') || req.protocol
        const baseURL = `${httpProtocol}://${req.get('host')}`
        const incomingInput: IncomingInput = req.body
        const chatId = incomingInput.chatId ?? incomingInput.overrideConfig?.sessionId ?? uuidv4()
        const files = (req.files as Express.Multer.File[]) || []

        if (!isInternal) {
            const isKeyValidated = await validateChatflowAPIKey(req, chatflow)
            if (!isKeyValidated) {
                throw new InternalFlowiseError(StatusCodes.UNAUTHORIZED, `Unauthorized`)
            }
        }

        const executeData: IExecuteFlowParams = {
            componentNodes: appServer.nodesPool.componentNodes,
            incomingInput,
            chatflow,
            chatId,
            appDataSource: appServer.AppDataSource,
            telemetry: appServer.telemetry,
            cachePool: appServer.cachePool,
            sseStreamer: appServer.sseStreamer,
            baseURL,
            isInternal,
            files,
            isUpsert: true
        }

        if (process.env.MODE === MODE.QUEUE) {
            const upsertQueue = appServer.queueManager.getQueue('upsert')

            const job = await upsertQueue.addJob(
                omit(executeData, ['componentNodes', 'appDataSource', 'sseStreamer', 'telemetry', 'cachePool'])
            )
            logger.debug(`[server]: Job added to queue: ${job.id}`)

            const queueEvents = upsertQueue.getQueueEvents()
            const result = await job.waitUntilFinished(queueEvents)

<<<<<<< HEAD
            if (!result) {
                throw new Error('Job execution failed')
=======
        const { startingNodeIds, depthQueue } = getStartingNodes(filteredGraph, stopNodeId)

        /*** Get API Config ***/
        const availableVariables = await appServer.AppDataSource.getRepository(Variable).find()
        const { nodeOverrides, variableOverrides, apiOverrideStatus } = getAPIOverrideConfig(chatflow)

        // For "files" input, add a new node override with the actual input name such as pdfFile, txtFile, etc, to allow overriding the input
        for (const nodeLabel in nodeOverrides) {
            const params = nodeOverrides[nodeLabel]
            const enabledFileParam = params.find((param) => param.enabled && param.name === 'files')
            if (enabledFileParam) {
                if (enabledFileParam.type.includes(',')) {
                    const fileInputFieldsFromExt = enabledFileParam.type.split(',').map((fileType) => mapExtToInputField(fileType.trim()))
                    for (const fileInputFieldFromExt of fileInputFieldsFromExt) {
                        if (nodeOverrides[nodeLabel].some((param) => param.name === fileInputFieldFromExt)) {
                            continue
                        }
                        nodeOverrides[nodeLabel].push({
                            ...enabledFileParam,
                            name: fileInputFieldFromExt
                        })
                    }
                } else {
                    const fileInputFieldFromExt = mapExtToInputField(enabledFileParam.type)
                    nodeOverrides[nodeLabel].push({
                        ...enabledFileParam,
                        name: fileInputFieldFromExt
                    })
                }
>>>>>>> c36267cf
            }

            appServer.metricsProvider?.incrementCounter(FLOWISE_METRIC_COUNTERS.VECTORSTORE_UPSERT, {
                status: FLOWISE_COUNTER_STATUS.SUCCESS
            })
            return result
        } else {
            const result = await executeUpsert(executeData)

            appServer.metricsProvider?.incrementCounter(FLOWISE_METRIC_COUNTERS.VECTORSTORE_UPSERT, {
                status: FLOWISE_COUNTER_STATUS.SUCCESS
            })
            return result
        }
    } catch (e) {
        logger.error('[server]: Error:', e)
        appServer.metricsProvider?.incrementCounter(FLOWISE_METRIC_COUNTERS.VECTORSTORE_UPSERT, { status: FLOWISE_COUNTER_STATUS.FAILURE })

        if (e instanceof InternalFlowiseError && e.statusCode === StatusCodes.UNAUTHORIZED) {
            throw e
        } else {
            throw new InternalFlowiseError(StatusCodes.INTERNAL_SERVER_ERROR, getErrorMessage(e))
        }
    }
}<|MERGE_RESOLUTION|>--- conflicted
+++ resolved
@@ -143,21 +143,6 @@
     const availableVariables = await appDataSource.getRepository(Variable).find()
     const { nodeOverrides, variableOverrides, apiOverrideStatus } = getAPIOverrideConfig(chatflow)
 
-    /* For "files" input, add a new node override with the actual input name such as pdfFile, txtFile, etc.
-     * https://github.com/FlowiseAI/Flowise/pull/3569
-     */
-    for (const nodeLabel in nodeOverrides) {
-        const params = nodeOverrides[nodeLabel]
-        const enabledFileParam = params.find((param) => param.enabled && param.name === 'files')
-        if (enabledFileParam) {
-            const fileInputFieldFromExt = mapExtToInputField(enabledFileParam.type)
-            nodeOverrides[nodeLabel].push({
-                ...enabledFileParam,
-                name: fileInputFieldFromExt
-            })
-        }
-    }
-
     const upsertedResult = await buildFlow({
         startingNodeIds,
         reactFlowNodes: nodes,
@@ -262,40 +247,8 @@
             const queueEvents = upsertQueue.getQueueEvents()
             const result = await job.waitUntilFinished(queueEvents)
 
-<<<<<<< HEAD
             if (!result) {
                 throw new Error('Job execution failed')
-=======
-        const { startingNodeIds, depthQueue } = getStartingNodes(filteredGraph, stopNodeId)
-
-        /*** Get API Config ***/
-        const availableVariables = await appServer.AppDataSource.getRepository(Variable).find()
-        const { nodeOverrides, variableOverrides, apiOverrideStatus } = getAPIOverrideConfig(chatflow)
-
-        // For "files" input, add a new node override with the actual input name such as pdfFile, txtFile, etc, to allow overriding the input
-        for (const nodeLabel in nodeOverrides) {
-            const params = nodeOverrides[nodeLabel]
-            const enabledFileParam = params.find((param) => param.enabled && param.name === 'files')
-            if (enabledFileParam) {
-                if (enabledFileParam.type.includes(',')) {
-                    const fileInputFieldsFromExt = enabledFileParam.type.split(',').map((fileType) => mapExtToInputField(fileType.trim()))
-                    for (const fileInputFieldFromExt of fileInputFieldsFromExt) {
-                        if (nodeOverrides[nodeLabel].some((param) => param.name === fileInputFieldFromExt)) {
-                            continue
-                        }
-                        nodeOverrides[nodeLabel].push({
-                            ...enabledFileParam,
-                            name: fileInputFieldFromExt
-                        })
-                    }
-                } else {
-                    const fileInputFieldFromExt = mapExtToInputField(enabledFileParam.type)
-                    nodeOverrides[nodeLabel].push({
-                        ...enabledFileParam,
-                        name: fileInputFieldFromExt
-                    })
-                }
->>>>>>> c36267cf
             }
 
             appServer.metricsProvider?.incrementCounter(FLOWISE_METRIC_COUNTERS.VECTORSTORE_UPSERT, {
